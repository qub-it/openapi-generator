--- conflicted
+++ resolved
@@ -74,11 +74,7 @@
   <Import Project="$(MsBuildToolsPath)\Microsoft.CSharp.targets" />
   <ItemGroup>
       <ProjectReference Include="..\IO.Swagger\IO.Swagger.csproj">
-<<<<<<< HEAD
-          <Project>{2E45FB6E-03CA-4975-94BB-8A38A03A1DB7}</Project>
-=======
           <Project>{415C09BC-2D6E-4641-960C-8E382CECF46C}</Project>
->>>>>>> eee5cc06
           <Name>IO.Swagger</Name>
       </ProjectReference>
   </ItemGroup>
