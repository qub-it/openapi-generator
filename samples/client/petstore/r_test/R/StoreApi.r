# Swagger Petstore
# 
# This is a sample server Petstore server.  You can find out more about Swagger at [http://swagger.io](http://swagger.io) or on [irc.freenode.net, #swagger](http://swagger.io/irc/).  For this sample, you can use the api key `special-key` to test the authorization filters.
# 
# OpenAPI spec version: 1.0.0
# Contact: apiteam@swagger.io
# Generated by: https://github.com/swagger-api/swagger-codegen.git

#' @title Store operations
#' @description petstore.Store
#'
#' @field path Stores url path of the request.
#' @field apiClient Handles the client-server communication.
#' @field userAgent Set the user agent of the request.
#'
#' @importFrom R6 R6Class
#'
#' @section Methods:
#' \describe{
#'
#' delete_order Delete purchase order by ID 
#'
#'
#' get_inventory Returns pet inventories by status 
#'
#'
#' get_order_by_id Find purchase order by ID 
#'
#'
#' place_order Place an order for a pet 
#'
#' }
#' 
#' @export
StoreApi <- R6::R6Class(
  'StoreApi',
  public = list(
    userAgent = "Swagger-Codegen/1.0.0/r",
    apiClient = NULL,
    initialize = function(apiClient){
      if (!missing(apiClient)) {
        self$apiClient <- apiClient
      }
      else {
        self$apiClient <- ApiClient$new()
      }
    },
    delete_order = function(order_id, ...){
      args <- list(...)
      queryParams <- list()
      headerParams <- character()

      urlPath <- "/store/order/{orderId}"
      if (!missing(`order_id`)) {
        urlPath <- gsub(paste0("\\{", "orderId", "\\}"), `order_id`, urlPath)
      }

      resp <- self$apiClient$callApi(url = paste0(self$apiClient$basePath, urlPath),
                                 method = "DELETE",
                                 queryParams = queryParams,
                                 headerParams = headerParams,
                                 body = body, 
                                 ...)
      
      if (httr::status_code(resp) >= 200 && httr::status_code(resp) <= 299) {
        # void response, no need to return anything
      } else if (httr::status_code(resp) >= 400 && httr::status_code(resp) <= 499) {
        Response$new("API client error", resp)
      } else if (httr::status_code(resp) >= 500 && httr::status_code(resp) <= 599) {
        Response$new("API server error", resp)
      }

    },
    get_inventory = function(...){
      args <- list(...)
      queryParams <- list()
      headerParams <- character()

      urlPath <- "/store/inventory"
      resp <- self$apiClient$callApi(url = paste0(self$apiClient$basePath, urlPath),
                                 method = "GET",
                                 queryParams = queryParams,
                                 headerParams = headerParams,
                                 body = body, 
                                 ...)
      
      if (httr::status_code(resp) >= 200 && httr::status_code(resp) <= 299) {
        returnObject <- Integer$new()
        result <- returnObject$fromJSON(httr::content(resp, "text", encoding = "UTF-8"))
        Response$new(returnObject, resp)
      } else if (httr::status_code(resp) >= 400 && httr::status_code(resp) <= 499) {
        Response$new("API client error", resp)
      } else if (httr::status_code(resp) >= 500 && httr::status_code(resp) <= 599) {
        Response$new("API server error", resp)
      }

    },
    get_order_by_id = function(order_id, ...){
      args <- list(...)
      queryParams <- list()
      headerParams <- character()

      urlPath <- "/store/order/{orderId}"
      if (!missing(`order_id`)) {
        urlPath <- gsub(paste0("\\{", "orderId", "\\}"), `order_id`, urlPath)
      }

      resp <- self$apiClient$callApi(url = paste0(self$apiClient$basePath, urlPath),
                                 method = "GET",
                                 queryParams = queryParams,
                                 headerParams = headerParams,
                                 body = body, 
                                 ...)
      
      if (httr::status_code(resp) >= 200 && httr::status_code(resp) <= 299) {
        returnObject <- Order$new()
        result <- returnObject$fromJSON(httr::content(resp, "text", encoding = "UTF-8"))
        Response$new(returnObject, resp)
      } else if (httr::status_code(resp) >= 400 && httr::status_code(resp) <= 499) {
        Response$new("API client error", resp)
      } else if (httr::status_code(resp) >= 500 && httr::status_code(resp) <= 599) {
        Response$new("API server error", resp)
      }

    },
    place_order = function(body, ...){
      args <- list(...)
      queryParams <- list()
      headerParams <- character()

      if (!missing(`body`)) {
        body <- `body`$toJSONString()
<<<<<<< HEAD
=======
      } else {
        body <- NULL
>>>>>>> 28d14e34
      }

      urlPath <- "/store/order"
      resp <- self$apiClient$callApi(url = paste0(self$apiClient$basePath, urlPath),
                                 method = "POST",
                                 queryParams = queryParams,
                                 headerParams = headerParams,
                                 body = body, 
                                 ...)
      
      if (httr::status_code(resp) >= 200 && httr::status_code(resp) <= 299) {
        returnObject <- Order$new()
        result <- returnObject$fromJSON(httr::content(resp, "text", encoding = "UTF-8"))
        Response$new(returnObject, resp)
      } else if (httr::status_code(resp) >= 400 && httr::status_code(resp) <= 499) {
        Response$new("API client error", resp)
      } else if (httr::status_code(resp) >= 500 && httr::status_code(resp) <= 599) {
        Response$new("API server error", resp)
      }

    }
  )
) <|MERGE_RESOLUTION|>--- conflicted
+++ resolved
@@ -130,11 +130,8 @@
 
       if (!missing(`body`)) {
         body <- `body`$toJSONString()
-<<<<<<< HEAD
-=======
       } else {
         body <- NULL
->>>>>>> 28d14e34
       }
 
       urlPath <- "/store/order"
