//
// FakeAPI.swift
//
// Generated by openapi-generator
// https://openapi-generator.tech
//

import Foundation



internal class FakeAPI {
    /**

     - parameter body: (body) Input boolean as post body (optional)
     - parameter completion: completion handler to receive the data and the error objects
     */
    internal class func fakeOuterBooleanSerialize(body: Bool? = nil, completion: @escaping ((_ data: Bool?,_ error: Error?) -> Void)) {
        fakeOuterBooleanSerializeWithRequestBuilder(body: body).execute { (response, error) -> Void in
            completion(response?.body, error)
        }
    }

    /**
     - POST /fake/outer/boolean
     - Test serialization of outer boolean types
     - parameter body: (body) Input boolean as post body (optional)
     - returns: RequestBuilder<Bool> 
     */
    internal class func fakeOuterBooleanSerializeWithRequestBuilder(body: Bool? = nil) -> RequestBuilder<Bool> {
        let path = "/fake/outer/boolean"
        let URLString = PetstoreClientAPI.basePath + path
        let parameters = JSONEncodingHelper.encodingParameters(forEncodableObject: body)

        let url = URLComponents(string: URLString)

        let requestBuilder: RequestBuilder<Bool>.Type = PetstoreClientAPI.requestBuilderFactory.getBuilder()

        return requestBuilder.init(method: "POST", URLString: (url?.string ?? URLString), parameters: parameters, isBody: true)
    }

    /**

     - parameter body: (body) Input composite as post body (optional)
     - parameter completion: completion handler to receive the data and the error objects
     */
    internal class func fakeOuterCompositeSerialize(body: OuterComposite? = nil, completion: @escaping ((_ data: OuterComposite?,_ error: Error?) -> Void)) {
        fakeOuterCompositeSerializeWithRequestBuilder(body: body).execute { (response, error) -> Void in
            completion(response?.body, error)
        }
    }

    /**
     - POST /fake/outer/composite
     - Test serialization of object with outer number type
     - parameter body: (body) Input composite as post body (optional)
     - returns: RequestBuilder<OuterComposite> 
     */
    internal class func fakeOuterCompositeSerializeWithRequestBuilder(body: OuterComposite? = nil) -> RequestBuilder<OuterComposite> {
        let path = "/fake/outer/composite"
        let URLString = PetstoreClientAPI.basePath + path
        let parameters = JSONEncodingHelper.encodingParameters(forEncodableObject: body)

        let url = URLComponents(string: URLString)

        let requestBuilder: RequestBuilder<OuterComposite>.Type = PetstoreClientAPI.requestBuilderFactory.getBuilder()

        return requestBuilder.init(method: "POST", URLString: (url?.string ?? URLString), parameters: parameters, isBody: true)
    }

    /**

     - parameter body: (body) Input number as post body (optional)
     - parameter completion: completion handler to receive the data and the error objects
     */
    internal class func fakeOuterNumberSerialize(body: Double? = nil, completion: @escaping ((_ data: Double?,_ error: Error?) -> Void)) {
        fakeOuterNumberSerializeWithRequestBuilder(body: body).execute { (response, error) -> Void in
            completion(response?.body, error)
        }
    }

    /**
     - POST /fake/outer/number
     - Test serialization of outer number types
     - parameter body: (body) Input number as post body (optional)
     - returns: RequestBuilder<Double> 
     */
    internal class func fakeOuterNumberSerializeWithRequestBuilder(body: Double? = nil) -> RequestBuilder<Double> {
        let path = "/fake/outer/number"
        let URLString = PetstoreClientAPI.basePath + path
        let parameters = JSONEncodingHelper.encodingParameters(forEncodableObject: body)

        let url = URLComponents(string: URLString)

        let requestBuilder: RequestBuilder<Double>.Type = PetstoreClientAPI.requestBuilderFactory.getBuilder()

        return requestBuilder.init(method: "POST", URLString: (url?.string ?? URLString), parameters: parameters, isBody: true)
    }

    /**

     - parameter body: (body) Input string as post body (optional)
     - parameter completion: completion handler to receive the data and the error objects
     */
    internal class func fakeOuterStringSerialize(body: String? = nil, completion: @escaping ((_ data: String?,_ error: Error?) -> Void)) {
        fakeOuterStringSerializeWithRequestBuilder(body: body).execute { (response, error) -> Void in
            completion(response?.body, error)
        }
    }

    /**
     - POST /fake/outer/string
     - Test serialization of outer string types
     - parameter body: (body) Input string as post body (optional)
     - returns: RequestBuilder<String> 
     */
    internal class func fakeOuterStringSerializeWithRequestBuilder(body: String? = nil) -> RequestBuilder<String> {
        let path = "/fake/outer/string"
        let URLString = PetstoreClientAPI.basePath + path
        let parameters = JSONEncodingHelper.encodingParameters(forEncodableObject: body)

        let url = URLComponents(string: URLString)

        let requestBuilder: RequestBuilder<String>.Type = PetstoreClientAPI.requestBuilderFactory.getBuilder()

        return requestBuilder.init(method: "POST", URLString: (url?.string ?? URLString), parameters: parameters, isBody: true)
    }

    /**

     - parameter body: (body)  
     - parameter completion: completion handler to receive the data and the error objects
     */
    internal class func testBodyWithFileSchema(body: FileSchemaTestClass, completion: @escaping ((_ data: Void?,_ error: Error?) -> Void)) {
        testBodyWithFileSchemaWithRequestBuilder(body: body).execute { (response, error) -> Void in
            if error == nil {
                completion((), error)
            } else {
                completion(nil, error)
            }
        }
    }

    /**
     - PUT /fake/body-with-file-schema
     - For this test, the body for this request much reference a schema named `File`.
     - parameter body: (body)  
     - returns: RequestBuilder<Void> 
     */
    internal class func testBodyWithFileSchemaWithRequestBuilder(body: FileSchemaTestClass) -> RequestBuilder<Void> {
        let path = "/fake/body-with-file-schema"
        let URLString = PetstoreClientAPI.basePath + path
        let parameters = JSONEncodingHelper.encodingParameters(forEncodableObject: body)

        let url = URLComponents(string: URLString)

        let requestBuilder: RequestBuilder<Void>.Type = PetstoreClientAPI.requestBuilderFactory.getNonDecodableBuilder()

        return requestBuilder.init(method: "PUT", URLString: (url?.string ?? URLString), parameters: parameters, isBody: true)
    }

    /**

     - parameter query: (query)  
     - parameter body: (body)  
     - parameter completion: completion handler to receive the data and the error objects
     */
    internal class func testBodyWithQueryParams(query: String, body: User, completion: @escaping ((_ data: Void?,_ error: Error?) -> Void)) {
        testBodyWithQueryParamsWithRequestBuilder(query: query, body: body).execute { (response, error) -> Void in
            if error == nil {
                completion((), error)
            } else {
                completion(nil, error)
            }
        }
    }

    /**
     - PUT /fake/body-with-query-params
     - parameter query: (query)  
     - parameter body: (body)  
     - returns: RequestBuilder<Void> 
     */
    internal class func testBodyWithQueryParamsWithRequestBuilder(query: String, body: User) -> RequestBuilder<Void> {
        let path = "/fake/body-with-query-params"
        let URLString = PetstoreClientAPI.basePath + path
        let parameters = JSONEncodingHelper.encodingParameters(forEncodableObject: body)

        var url = URLComponents(string: URLString)
        url?.queryItems = APIHelper.mapValuesToQueryItems([
            "query": query.encodeToJSON()
        ])

        let requestBuilder: RequestBuilder<Void>.Type = PetstoreClientAPI.requestBuilderFactory.getNonDecodableBuilder()

        return requestBuilder.init(method: "PUT", URLString: (url?.string ?? URLString), parameters: parameters, isBody: true)
    }

    /**
     To test \"client\" model
     
     - parameter body: (body) client model 
     - parameter completion: completion handler to receive the data and the error objects
     */
    internal class func testClientModel(body: Client, completion: @escaping ((_ data: Client?,_ error: Error?) -> Void)) {
        testClientModelWithRequestBuilder(body: body).execute { (response, error) -> Void in
            completion(response?.body, error)
        }
    }

    /**
     To test \"client\" model
     - PATCH /fake
     - To test \"client\" model
     - parameter body: (body) client model 
     - returns: RequestBuilder<Client> 
     */
    internal class func testClientModelWithRequestBuilder(body: Client) -> RequestBuilder<Client> {
        let path = "/fake"
        let URLString = PetstoreClientAPI.basePath + path
        let parameters = JSONEncodingHelper.encodingParameters(forEncodableObject: body)

        let url = URLComponents(string: URLString)

        let requestBuilder: RequestBuilder<Client>.Type = PetstoreClientAPI.requestBuilderFactory.getBuilder()

        return requestBuilder.init(method: "PATCH", URLString: (url?.string ?? URLString), parameters: parameters, isBody: true)
    }

    /**
     Fake endpoint for testing various parameters 假端點 偽のエンドポイント 가짜 엔드 포인트 
     
     - parameter integer: (form) None (optional)
     - parameter int32: (form) None (optional)
     - parameter int64: (form) None (optional)
     - parameter number: (form) None 
     - parameter float: (form) None (optional)
     - parameter double: (form) None 
     - parameter string: (form) None (optional)
     - parameter patternWithoutDelimiter: (form) None 
     - parameter byte: (form) None 
     - parameter binary: (form) None (optional)
     - parameter date: (form) None (optional)
     - parameter dateTime: (form) None (optional)
     - parameter password: (form) None (optional)
     - parameter callback: (form) None (optional)
     - parameter completion: completion handler to receive the data and the error objects
     */
<<<<<<< HEAD
    internal class func testEndpointParameters(number: Double, double: Double, patternWithoutDelimiter: String, byte: Data, integer: Int? = nil, int32: Int? = nil, int64: Int64? = nil, float: Float? = nil, string: String? = nil, binary: URL? = nil, date: Date? = nil, dateTime: Date? = nil, password: String? = nil, callback: String? = nil, completion: @escaping ((_ data: Void?,_ error: Error?) -> Void)) {
        testEndpointParametersWithRequestBuilder(number: number, double: double, patternWithoutDelimiter: patternWithoutDelimiter, byte: byte, integer: integer, int32: int32, int64: int64, float: float, string: string, binary: binary, date: date, dateTime: dateTime, password: password, callback: callback).execute { (response, error) -> Void in
=======
    internal class func testEndpointParameters(integer: Int? = nil, int32: Int? = nil, int64: Int64? = nil, number: Double, float: Float? = nil, double: Double, string: String? = nil, patternWithoutDelimiter: String, byte: Data, binary: URL? = nil, date: Date? = nil, dateTime: Date? = nil, password: String? = nil, callback: String? = nil, completion: @escaping ((_ data: Void?, _ error: Error?) -> Void)) {
        testEndpointParametersWithRequestBuilder(integer: integer, int32: int32, int64: int64, number: number, float: float, double: double, string: string, patternWithoutDelimiter: patternWithoutDelimiter, byte: byte, binary: binary, date: date, dateTime: dateTime, password: password, callback: callback).execute { (_, error) -> Void in
>>>>>>> 3146e80c
            if error == nil {
                completion((), error)
            } else {
                completion(nil, error)
            }
        }
    }

    /**
     Fake endpoint for testing various parameters 假端點 偽のエンドポイント 가짜 엔드 포인트 
     - POST /fake
     - Fake endpoint for testing various parameters 假端點 偽のエンドポイント 가짜 엔드 포인트 
     - BASIC:
       - type: http
       - name: http_basic_test
     - parameter integer: (form) None (optional)
     - parameter int32: (form) None (optional)
     - parameter int64: (form) None (optional)
     - parameter number: (form) None 
     - parameter float: (form) None (optional)
     - parameter double: (form) None 
     - parameter string: (form) None (optional)
     - parameter patternWithoutDelimiter: (form) None 
     - parameter byte: (form) None 
     - parameter binary: (form) None (optional)
     - parameter date: (form) None (optional)
     - parameter dateTime: (form) None (optional)
     - parameter password: (form) None (optional)
     - parameter callback: (form) None (optional)
     - returns: RequestBuilder<Void> 
     */
    internal class func testEndpointParametersWithRequestBuilder(integer: Int? = nil, int32: Int? = nil, int64: Int64? = nil, number: Double, float: Float? = nil, double: Double, string: String? = nil, patternWithoutDelimiter: String, byte: Data, binary: URL? = nil, date: Date? = nil, dateTime: Date? = nil, password: String? = nil, callback: String? = nil) -> RequestBuilder<Void> {
        let path = "/fake"
        let URLString = PetstoreClientAPI.basePath + path
        let formParams: [String:Any?] = [
            "integer": integer?.encodeToJSON(),
            "int32": int32?.encodeToJSON(),
            "int64": int64?.encodeToJSON(),
            "number": number.encodeToJSON(),
            "float": float?.encodeToJSON(),
            "double": double.encodeToJSON(),
            "string": string?.encodeToJSON(),
            "pattern_without_delimiter": patternWithoutDelimiter.encodeToJSON(),
            "byte": byte.encodeToJSON(),
            "binary": binary?.encodeToJSON(),
            "date": date?.encodeToJSON(),
            "dateTime": dateTime?.encodeToJSON(),
            "password": password?.encodeToJSON(),
            "callback": callback?.encodeToJSON()
        ]

        let nonNullParameters = APIHelper.rejectNil(formParams)
        let parameters = APIHelper.convertBoolToString(nonNullParameters)
        
        let url = URLComponents(string: URLString)

        let requestBuilder: RequestBuilder<Void>.Type = PetstoreClientAPI.requestBuilderFactory.getNonDecodableBuilder()

        return requestBuilder.init(method: "POST", URLString: (url?.string ?? URLString), parameters: parameters, isBody: false)
    }

    /**
     * enum for parameter enumHeaderStringArray
     */
    internal enum EnumHeaderStringArray_testEnumParameters: String {
        case greaterThan = ">"
        case dollar = "$"
    }

    /**
     * enum for parameter enumHeaderString
     */
    internal enum EnumHeaderString_testEnumParameters: String {
        case abc = "_abc"
        case efg = "-efg"
        case xyz = "(xyz)"
    }

    /**
     * enum for parameter enumQueryStringArray
     */
    internal enum EnumQueryStringArray_testEnumParameters: String {
        case greaterThan = ">"
        case dollar = "$"
    }

    /**
     * enum for parameter enumQueryString
     */
    internal enum EnumQueryString_testEnumParameters: String {
        case abc = "_abc"
        case efg = "-efg"
        case xyz = "(xyz)"
    }

    /**
     * enum for parameter enumQueryInteger
     */
    internal enum EnumQueryInteger_testEnumParameters: Int {
        case _1 = 1
        case number2 = -2
    }

    /**
     * enum for parameter enumQueryDouble
     */
    internal enum EnumQueryDouble_testEnumParameters: Double {
        case _11 = 1.1
        case number12 = -1.2
    }

    /**
     * enum for parameter enumFormStringArray
     */
    internal enum EnumFormStringArray_testEnumParameters: String {
        case greaterThan = ">"
        case dollar = "$"
    }

    /**
     * enum for parameter enumFormString
     */
    internal enum EnumFormString_testEnumParameters: String {
        case abc = "_abc"
        case efg = "-efg"
        case xyz = "(xyz)"
    }

    /**
     To test enum parameters
     
     - parameter enumHeaderStringArray: (header) Header parameter enum test (string array) (optional)
     - parameter enumHeaderString: (header) Header parameter enum test (string) (optional, default to .efg)
     - parameter enumQueryStringArray: (query) Query parameter enum test (string array) (optional)
     - parameter enumQueryString: (query) Query parameter enum test (string) (optional, default to .efg)
     - parameter enumQueryInteger: (query) Query parameter enum test (double) (optional)
     - parameter enumQueryDouble: (query) Query parameter enum test (double) (optional)
     - parameter enumFormStringArray: (form) Form parameter enum test (string array) (optional, default to .dollar)
     - parameter enumFormString: (form) Form parameter enum test (string) (optional, default to .efg)
     - parameter completion: completion handler to receive the data and the error objects
     */
    internal class func testEnumParameters(enumHeaderStringArray: [String]? = nil, enumHeaderString: EnumHeaderString_testEnumParameters? = nil, enumQueryStringArray: [String]? = nil, enumQueryString: EnumQueryString_testEnumParameters? = nil, enumQueryInteger: EnumQueryInteger_testEnumParameters? = nil, enumQueryDouble: EnumQueryDouble_testEnumParameters? = nil, enumFormStringArray: [String]? = nil, enumFormString: EnumFormString_testEnumParameters? = nil, completion: @escaping ((_ data: Void?,_ error: Error?) -> Void)) {
        testEnumParametersWithRequestBuilder(enumHeaderStringArray: enumHeaderStringArray, enumHeaderString: enumHeaderString, enumQueryStringArray: enumQueryStringArray, enumQueryString: enumQueryString, enumQueryInteger: enumQueryInteger, enumQueryDouble: enumQueryDouble, enumFormStringArray: enumFormStringArray, enumFormString: enumFormString).execute { (response, error) -> Void in
            if error == nil {
                completion((), error)
            } else {
                completion(nil, error)
            }
        }
    }

    /**
     To test enum parameters
     - GET /fake
     - To test enum parameters
     - parameter enumHeaderStringArray: (header) Header parameter enum test (string array) (optional)
     - parameter enumHeaderString: (header) Header parameter enum test (string) (optional, default to .efg)
     - parameter enumQueryStringArray: (query) Query parameter enum test (string array) (optional)
     - parameter enumQueryString: (query) Query parameter enum test (string) (optional, default to .efg)
     - parameter enumQueryInteger: (query) Query parameter enum test (double) (optional)
     - parameter enumQueryDouble: (query) Query parameter enum test (double) (optional)
     - parameter enumFormStringArray: (form) Form parameter enum test (string array) (optional, default to .dollar)
     - parameter enumFormString: (form) Form parameter enum test (string) (optional, default to .efg)
     - returns: RequestBuilder<Void> 
     */
    internal class func testEnumParametersWithRequestBuilder(enumHeaderStringArray: [String]? = nil, enumHeaderString: EnumHeaderString_testEnumParameters? = nil, enumQueryStringArray: [String]? = nil, enumQueryString: EnumQueryString_testEnumParameters? = nil, enumQueryInteger: EnumQueryInteger_testEnumParameters? = nil, enumQueryDouble: EnumQueryDouble_testEnumParameters? = nil, enumFormStringArray: [String]? = nil, enumFormString: EnumFormString_testEnumParameters? = nil) -> RequestBuilder<Void> {
        let path = "/fake"
        let URLString = PetstoreClientAPI.basePath + path
<<<<<<< HEAD
        let formParams: [String:Any?] = [
=======
        let formParams: [String: Any?] = [
>>>>>>> 3146e80c
            "enum_form_string_array": enumFormStringArray?.encodeToJSON(),
            "enum_form_string": enumFormString?.encodeToJSON()
        ]

        let nonNullParameters = APIHelper.rejectNil(formParams)
        let parameters = APIHelper.convertBoolToString(nonNullParameters)
        
        var url = URLComponents(string: URLString)
        url?.queryItems = APIHelper.mapValuesToQueryItems([
<<<<<<< HEAD
            "enum_query_string_array": enumQueryStringArray?.encodeToJSON(), 
            "enum_query_string": enumQueryString?.encodeToJSON(), 
            "enum_query_integer": enumQueryInteger?.encodeToJSON(), 
=======
            "enum_query_string_array": enumQueryStringArray?.encodeToJSON(),
            "enum_query_string": enumQueryString?.encodeToJSON(),
            "enum_query_integer": enumQueryInteger?.encodeToJSON(),
>>>>>>> 3146e80c
            "enum_query_double": enumQueryDouble?.encodeToJSON()
        ])
        let nillableHeaders: [String: Any?] = [
            "enum_header_string_array": enumHeaderStringArray?.encodeToJSON(),
            "enum_header_string": enumHeaderString?.encodeToJSON()
        ]
        let headerParameters = APIHelper.rejectNilHeaders(nillableHeaders)

        let requestBuilder: RequestBuilder<Void>.Type = PetstoreClientAPI.requestBuilderFactory.getNonDecodableBuilder()

        return requestBuilder.init(method: "GET", URLString: (url?.string ?? URLString), parameters: parameters, isBody: false, headers: headerParameters)
    }

    /**
     Fake endpoint to test group parameters (optional)
     
     - parameter requiredStringGroup: (query) Required String in group parameters 
     - parameter requiredBooleanGroup: (header) Required Boolean in group parameters 
     - parameter requiredInt64Group: (query) Required Integer in group parameters 
     - parameter stringGroup: (query) String in group parameters (optional)
     - parameter booleanGroup: (header) Boolean in group parameters (optional)
     - parameter int64Group: (query) Integer in group parameters (optional)
     - parameter completion: completion handler to receive the data and the error objects
     */
    internal class func testGroupParameters(requiredStringGroup: Int, requiredBooleanGroup: Bool, requiredInt64Group: Int64, stringGroup: Int? = nil, booleanGroup: Bool? = nil, int64Group: Int64? = nil, completion: @escaping ((_ data: Void?,_ error: Error?) -> Void)) {
        testGroupParametersWithRequestBuilder(requiredStringGroup: requiredStringGroup, requiredBooleanGroup: requiredBooleanGroup, requiredInt64Group: requiredInt64Group, stringGroup: stringGroup, booleanGroup: booleanGroup, int64Group: int64Group).execute { (response, error) -> Void in
            if error == nil {
                completion((), error)
            } else {
                completion(nil, error)
            }
        }
    }

    /**
     Fake endpoint to test group parameters (optional)
     - DELETE /fake
     - Fake endpoint to test group parameters (optional)
     - parameter requiredStringGroup: (query) Required String in group parameters 
     - parameter requiredBooleanGroup: (header) Required Boolean in group parameters 
     - parameter requiredInt64Group: (query) Required Integer in group parameters 
     - parameter stringGroup: (query) String in group parameters (optional)
     - parameter booleanGroup: (header) Boolean in group parameters (optional)
     - parameter int64Group: (query) Integer in group parameters (optional)
     - returns: RequestBuilder<Void> 
     */
    internal class func testGroupParametersWithRequestBuilder(requiredStringGroup: Int, requiredBooleanGroup: Bool, requiredInt64Group: Int64, stringGroup: Int? = nil, booleanGroup: Bool? = nil, int64Group: Int64? = nil) -> RequestBuilder<Void> {
        let path = "/fake"
        let URLString = PetstoreClientAPI.basePath + path
        let parameters: [String:Any]? = nil
        
        var url = URLComponents(string: URLString)
        url?.queryItems = APIHelper.mapValuesToQueryItems([
            "required_string_group": requiredStringGroup.encodeToJSON(), 
            "required_int64_group": requiredInt64Group.encodeToJSON(), 
            "string_group": stringGroup?.encodeToJSON(), 
            "int64_group": int64Group?.encodeToJSON()
        ])
        let nillableHeaders: [String: Any?] = [
            "required_boolean_group": requiredBooleanGroup.encodeToJSON(),
            "boolean_group": booleanGroup?.encodeToJSON()
        ]
        let headerParameters = APIHelper.rejectNilHeaders(nillableHeaders)

        let requestBuilder: RequestBuilder<Void>.Type = PetstoreClientAPI.requestBuilderFactory.getNonDecodableBuilder()

        return requestBuilder.init(method: "DELETE", URLString: (url?.string ?? URLString), parameters: parameters, isBody: false, headers: headerParameters)
    }

    /**
     test inline additionalProperties
     
     - parameter param: (body) request body 
     - parameter completion: completion handler to receive the data and the error objects
     */
    internal class func testInlineAdditionalProperties(param: [String:String], completion: @escaping ((_ data: Void?,_ error: Error?) -> Void)) {
        testInlineAdditionalPropertiesWithRequestBuilder(param: param).execute { (response, error) -> Void in
            if error == nil {
                completion((), error)
            } else {
                completion(nil, error)
            }
        }
    }

    /**
     test inline additionalProperties
     - POST /fake/inline-additionalProperties
     - parameter param: (body) request body 
     - returns: RequestBuilder<Void> 
     */
    internal class func testInlineAdditionalPropertiesWithRequestBuilder(param: [String:String]) -> RequestBuilder<Void> {
        let path = "/fake/inline-additionalProperties"
        let URLString = PetstoreClientAPI.basePath + path
        let parameters = JSONEncodingHelper.encodingParameters(forEncodableObject: param)

        let url = URLComponents(string: URLString)

        let requestBuilder: RequestBuilder<Void>.Type = PetstoreClientAPI.requestBuilderFactory.getNonDecodableBuilder()

        return requestBuilder.init(method: "POST", URLString: (url?.string ?? URLString), parameters: parameters, isBody: true)
    }

    /**
     test json serialization of form data
     
     - parameter param: (form) field1 
     - parameter param2: (form) field2 
     - parameter completion: completion handler to receive the data and the error objects
     */
    internal class func testJsonFormData(param: String, param2: String, completion: @escaping ((_ data: Void?,_ error: Error?) -> Void)) {
        testJsonFormDataWithRequestBuilder(param: param, param2: param2).execute { (response, error) -> Void in
            if error == nil {
                completion((), error)
            } else {
                completion(nil, error)
            }
        }
    }

    /**
     test json serialization of form data
     - GET /fake/jsonFormData
     - parameter param: (form) field1 
     - parameter param2: (form) field2 
     - returns: RequestBuilder<Void> 
     */
    internal class func testJsonFormDataWithRequestBuilder(param: String, param2: String) -> RequestBuilder<Void> {
        let path = "/fake/jsonFormData"
        let URLString = PetstoreClientAPI.basePath + path
<<<<<<< HEAD
        let formParams: [String:Any?] = [
=======
        let formParams: [String: Any?] = [
>>>>>>> 3146e80c
            "param": param.encodeToJSON(),
            "param2": param2.encodeToJSON()
        ]

        let nonNullParameters = APIHelper.rejectNil(formParams)
        let parameters = APIHelper.convertBoolToString(nonNullParameters)
        
        let url = URLComponents(string: URLString)

        let requestBuilder: RequestBuilder<Void>.Type = PetstoreClientAPI.requestBuilderFactory.getNonDecodableBuilder()

        return requestBuilder.init(method: "GET", URLString: (url?.string ?? URLString), parameters: parameters, isBody: false)
    }

}<|MERGE_RESOLUTION|>--- conflicted
+++ resolved
@@ -7,15 +7,13 @@
 
 import Foundation
 
-
-
 internal class FakeAPI {
     /**
 
      - parameter body: (body) Input boolean as post body (optional)
      - parameter completion: completion handler to receive the data and the error objects
      */
-    internal class func fakeOuterBooleanSerialize(body: Bool? = nil, completion: @escaping ((_ data: Bool?,_ error: Error?) -> Void)) {
+    internal class func fakeOuterBooleanSerialize(body: Bool? = nil, completion: @escaping ((_ data: Bool?, _ error: Error?) -> Void)) {
         fakeOuterBooleanSerializeWithRequestBuilder(body: body).execute { (response, error) -> Void in
             completion(response?.body, error)
         }
@@ -44,7 +42,7 @@
      - parameter body: (body) Input composite as post body (optional)
      - parameter completion: completion handler to receive the data and the error objects
      */
-    internal class func fakeOuterCompositeSerialize(body: OuterComposite? = nil, completion: @escaping ((_ data: OuterComposite?,_ error: Error?) -> Void)) {
+    internal class func fakeOuterCompositeSerialize(body: OuterComposite? = nil, completion: @escaping ((_ data: OuterComposite?, _ error: Error?) -> Void)) {
         fakeOuterCompositeSerializeWithRequestBuilder(body: body).execute { (response, error) -> Void in
             completion(response?.body, error)
         }
@@ -73,7 +71,7 @@
      - parameter body: (body) Input number as post body (optional)
      - parameter completion: completion handler to receive the data and the error objects
      */
-    internal class func fakeOuterNumberSerialize(body: Double? = nil, completion: @escaping ((_ data: Double?,_ error: Error?) -> Void)) {
+    internal class func fakeOuterNumberSerialize(body: Double? = nil, completion: @escaping ((_ data: Double?, _ error: Error?) -> Void)) {
         fakeOuterNumberSerializeWithRequestBuilder(body: body).execute { (response, error) -> Void in
             completion(response?.body, error)
         }
@@ -102,7 +100,7 @@
      - parameter body: (body) Input string as post body (optional)
      - parameter completion: completion handler to receive the data and the error objects
      */
-    internal class func fakeOuterStringSerialize(body: String? = nil, completion: @escaping ((_ data: String?,_ error: Error?) -> Void)) {
+    internal class func fakeOuterStringSerialize(body: String? = nil, completion: @escaping ((_ data: String?, _ error: Error?) -> Void)) {
         fakeOuterStringSerializeWithRequestBuilder(body: body).execute { (response, error) -> Void in
             completion(response?.body, error)
         }
@@ -131,8 +129,8 @@
      - parameter body: (body)  
      - parameter completion: completion handler to receive the data and the error objects
      */
-    internal class func testBodyWithFileSchema(body: FileSchemaTestClass, completion: @escaping ((_ data: Void?,_ error: Error?) -> Void)) {
-        testBodyWithFileSchemaWithRequestBuilder(body: body).execute { (response, error) -> Void in
+    internal class func testBodyWithFileSchema(body: FileSchemaTestClass, completion: @escaping ((_ data: Void?, _ error: Error?) -> Void)) {
+        testBodyWithFileSchemaWithRequestBuilder(body: body).execute { (_, error) -> Void in
             if error == nil {
                 completion((), error)
             } else {
@@ -165,8 +163,8 @@
      - parameter body: (body)  
      - parameter completion: completion handler to receive the data and the error objects
      */
-    internal class func testBodyWithQueryParams(query: String, body: User, completion: @escaping ((_ data: Void?,_ error: Error?) -> Void)) {
-        testBodyWithQueryParamsWithRequestBuilder(query: query, body: body).execute { (response, error) -> Void in
+    internal class func testBodyWithQueryParams(query: String, body: User, completion: @escaping ((_ data: Void?, _ error: Error?) -> Void)) {
+        testBodyWithQueryParamsWithRequestBuilder(query: query, body: body).execute { (_, error) -> Void in
             if error == nil {
                 completion((), error)
             } else {
@@ -202,7 +200,7 @@
      - parameter body: (body) client model 
      - parameter completion: completion handler to receive the data and the error objects
      */
-    internal class func testClientModel(body: Client, completion: @escaping ((_ data: Client?,_ error: Error?) -> Void)) {
+    internal class func testClientModel(body: Client, completion: @escaping ((_ data: Client?, _ error: Error?) -> Void)) {
         testClientModelWithRequestBuilder(body: body).execute { (response, error) -> Void in
             completion(response?.body, error)
         }
@@ -246,13 +244,8 @@
      - parameter callback: (form) None (optional)
      - parameter completion: completion handler to receive the data and the error objects
      */
-<<<<<<< HEAD
-    internal class func testEndpointParameters(number: Double, double: Double, patternWithoutDelimiter: String, byte: Data, integer: Int? = nil, int32: Int? = nil, int64: Int64? = nil, float: Float? = nil, string: String? = nil, binary: URL? = nil, date: Date? = nil, dateTime: Date? = nil, password: String? = nil, callback: String? = nil, completion: @escaping ((_ data: Void?,_ error: Error?) -> Void)) {
-        testEndpointParametersWithRequestBuilder(number: number, double: double, patternWithoutDelimiter: patternWithoutDelimiter, byte: byte, integer: integer, int32: int32, int64: int64, float: float, string: string, binary: binary, date: date, dateTime: dateTime, password: password, callback: callback).execute { (response, error) -> Void in
-=======
     internal class func testEndpointParameters(integer: Int? = nil, int32: Int? = nil, int64: Int64? = nil, number: Double, float: Float? = nil, double: Double, string: String? = nil, patternWithoutDelimiter: String, byte: Data, binary: URL? = nil, date: Date? = nil, dateTime: Date? = nil, password: String? = nil, callback: String? = nil, completion: @escaping ((_ data: Void?, _ error: Error?) -> Void)) {
         testEndpointParametersWithRequestBuilder(integer: integer, int32: int32, int64: int64, number: number, float: float, double: double, string: string, patternWithoutDelimiter: patternWithoutDelimiter, byte: byte, binary: binary, date: date, dateTime: dateTime, password: password, callback: callback).execute { (_, error) -> Void in
->>>>>>> 3146e80c
             if error == nil {
                 completion((), error)
             } else {
@@ -287,7 +280,7 @@
     internal class func testEndpointParametersWithRequestBuilder(integer: Int? = nil, int32: Int? = nil, int64: Int64? = nil, number: Double, float: Float? = nil, double: Double, string: String? = nil, patternWithoutDelimiter: String, byte: Data, binary: URL? = nil, date: Date? = nil, dateTime: Date? = nil, password: String? = nil, callback: String? = nil) -> RequestBuilder<Void> {
         let path = "/fake"
         let URLString = PetstoreClientAPI.basePath + path
-        let formParams: [String:Any?] = [
+        let formParams: [String: Any?] = [
             "integer": integer?.encodeToJSON(),
             "int32": int32?.encodeToJSON(),
             "int64": int64?.encodeToJSON(),
@@ -306,7 +299,7 @@
 
         let nonNullParameters = APIHelper.rejectNil(formParams)
         let parameters = APIHelper.convertBoolToString(nonNullParameters)
-        
+
         let url = URLComponents(string: URLString)
 
         let requestBuilder: RequestBuilder<Void>.Type = PetstoreClientAPI.requestBuilderFactory.getNonDecodableBuilder()
@@ -394,8 +387,8 @@
      - parameter enumFormString: (form) Form parameter enum test (string) (optional, default to .efg)
      - parameter completion: completion handler to receive the data and the error objects
      */
-    internal class func testEnumParameters(enumHeaderStringArray: [String]? = nil, enumHeaderString: EnumHeaderString_testEnumParameters? = nil, enumQueryStringArray: [String]? = nil, enumQueryString: EnumQueryString_testEnumParameters? = nil, enumQueryInteger: EnumQueryInteger_testEnumParameters? = nil, enumQueryDouble: EnumQueryDouble_testEnumParameters? = nil, enumFormStringArray: [String]? = nil, enumFormString: EnumFormString_testEnumParameters? = nil, completion: @escaping ((_ data: Void?,_ error: Error?) -> Void)) {
-        testEnumParametersWithRequestBuilder(enumHeaderStringArray: enumHeaderStringArray, enumHeaderString: enumHeaderString, enumQueryStringArray: enumQueryStringArray, enumQueryString: enumQueryString, enumQueryInteger: enumQueryInteger, enumQueryDouble: enumQueryDouble, enumFormStringArray: enumFormStringArray, enumFormString: enumFormString).execute { (response, error) -> Void in
+    internal class func testEnumParameters(enumHeaderStringArray: [String]? = nil, enumHeaderString: EnumHeaderString_testEnumParameters? = nil, enumQueryStringArray: [String]? = nil, enumQueryString: EnumQueryString_testEnumParameters? = nil, enumQueryInteger: EnumQueryInteger_testEnumParameters? = nil, enumQueryDouble: EnumQueryDouble_testEnumParameters? = nil, enumFormStringArray: [String]? = nil, enumFormString: EnumFormString_testEnumParameters? = nil, completion: @escaping ((_ data: Void?, _ error: Error?) -> Void)) {
+        testEnumParametersWithRequestBuilder(enumHeaderStringArray: enumHeaderStringArray, enumHeaderString: enumHeaderString, enumQueryStringArray: enumQueryStringArray, enumQueryString: enumQueryString, enumQueryInteger: enumQueryInteger, enumQueryDouble: enumQueryDouble, enumFormStringArray: enumFormStringArray, enumFormString: enumFormString).execute { (_, error) -> Void in
             if error == nil {
                 completion((), error)
             } else {
@@ -421,29 +414,19 @@
     internal class func testEnumParametersWithRequestBuilder(enumHeaderStringArray: [String]? = nil, enumHeaderString: EnumHeaderString_testEnumParameters? = nil, enumQueryStringArray: [String]? = nil, enumQueryString: EnumQueryString_testEnumParameters? = nil, enumQueryInteger: EnumQueryInteger_testEnumParameters? = nil, enumQueryDouble: EnumQueryDouble_testEnumParameters? = nil, enumFormStringArray: [String]? = nil, enumFormString: EnumFormString_testEnumParameters? = nil) -> RequestBuilder<Void> {
         let path = "/fake"
         let URLString = PetstoreClientAPI.basePath + path
-<<<<<<< HEAD
-        let formParams: [String:Any?] = [
-=======
         let formParams: [String: Any?] = [
->>>>>>> 3146e80c
             "enum_form_string_array": enumFormStringArray?.encodeToJSON(),
             "enum_form_string": enumFormString?.encodeToJSON()
         ]
 
         let nonNullParameters = APIHelper.rejectNil(formParams)
         let parameters = APIHelper.convertBoolToString(nonNullParameters)
-        
+
         var url = URLComponents(string: URLString)
         url?.queryItems = APIHelper.mapValuesToQueryItems([
-<<<<<<< HEAD
-            "enum_query_string_array": enumQueryStringArray?.encodeToJSON(), 
-            "enum_query_string": enumQueryString?.encodeToJSON(), 
-            "enum_query_integer": enumQueryInteger?.encodeToJSON(), 
-=======
             "enum_query_string_array": enumQueryStringArray?.encodeToJSON(),
             "enum_query_string": enumQueryString?.encodeToJSON(),
             "enum_query_integer": enumQueryInteger?.encodeToJSON(),
->>>>>>> 3146e80c
             "enum_query_double": enumQueryDouble?.encodeToJSON()
         ])
         let nillableHeaders: [String: Any?] = [
@@ -468,8 +451,8 @@
      - parameter int64Group: (query) Integer in group parameters (optional)
      - parameter completion: completion handler to receive the data and the error objects
      */
-    internal class func testGroupParameters(requiredStringGroup: Int, requiredBooleanGroup: Bool, requiredInt64Group: Int64, stringGroup: Int? = nil, booleanGroup: Bool? = nil, int64Group: Int64? = nil, completion: @escaping ((_ data: Void?,_ error: Error?) -> Void)) {
-        testGroupParametersWithRequestBuilder(requiredStringGroup: requiredStringGroup, requiredBooleanGroup: requiredBooleanGroup, requiredInt64Group: requiredInt64Group, stringGroup: stringGroup, booleanGroup: booleanGroup, int64Group: int64Group).execute { (response, error) -> Void in
+    internal class func testGroupParameters(requiredStringGroup: Int, requiredBooleanGroup: Bool, requiredInt64Group: Int64, stringGroup: Int? = nil, booleanGroup: Bool? = nil, int64Group: Int64? = nil, completion: @escaping ((_ data: Void?, _ error: Error?) -> Void)) {
+        testGroupParametersWithRequestBuilder(requiredStringGroup: requiredStringGroup, requiredBooleanGroup: requiredBooleanGroup, requiredInt64Group: requiredInt64Group, stringGroup: stringGroup, booleanGroup: booleanGroup, int64Group: int64Group).execute { (_, error) -> Void in
             if error == nil {
                 completion((), error)
             } else {
@@ -493,13 +476,13 @@
     internal class func testGroupParametersWithRequestBuilder(requiredStringGroup: Int, requiredBooleanGroup: Bool, requiredInt64Group: Int64, stringGroup: Int? = nil, booleanGroup: Bool? = nil, int64Group: Int64? = nil) -> RequestBuilder<Void> {
         let path = "/fake"
         let URLString = PetstoreClientAPI.basePath + path
-        let parameters: [String:Any]? = nil
-        
+        let parameters: [String: Any]? = nil
+
         var url = URLComponents(string: URLString)
         url?.queryItems = APIHelper.mapValuesToQueryItems([
-            "required_string_group": requiredStringGroup.encodeToJSON(), 
-            "required_int64_group": requiredInt64Group.encodeToJSON(), 
-            "string_group": stringGroup?.encodeToJSON(), 
+            "required_string_group": requiredStringGroup.encodeToJSON(),
+            "required_int64_group": requiredInt64Group.encodeToJSON(),
+            "string_group": stringGroup?.encodeToJSON(),
             "int64_group": int64Group?.encodeToJSON()
         ])
         let nillableHeaders: [String: Any?] = [
@@ -519,8 +502,8 @@
      - parameter param: (body) request body 
      - parameter completion: completion handler to receive the data and the error objects
      */
-    internal class func testInlineAdditionalProperties(param: [String:String], completion: @escaping ((_ data: Void?,_ error: Error?) -> Void)) {
-        testInlineAdditionalPropertiesWithRequestBuilder(param: param).execute { (response, error) -> Void in
+    internal class func testInlineAdditionalProperties(param: [String: String], completion: @escaping ((_ data: Void?, _ error: Error?) -> Void)) {
+        testInlineAdditionalPropertiesWithRequestBuilder(param: param).execute { (_, error) -> Void in
             if error == nil {
                 completion((), error)
             } else {
@@ -535,7 +518,7 @@
      - parameter param: (body) request body 
      - returns: RequestBuilder<Void> 
      */
-    internal class func testInlineAdditionalPropertiesWithRequestBuilder(param: [String:String]) -> RequestBuilder<Void> {
+    internal class func testInlineAdditionalPropertiesWithRequestBuilder(param: [String: String]) -> RequestBuilder<Void> {
         let path = "/fake/inline-additionalProperties"
         let URLString = PetstoreClientAPI.basePath + path
         let parameters = JSONEncodingHelper.encodingParameters(forEncodableObject: param)
@@ -554,8 +537,8 @@
      - parameter param2: (form) field2 
      - parameter completion: completion handler to receive the data and the error objects
      */
-    internal class func testJsonFormData(param: String, param2: String, completion: @escaping ((_ data: Void?,_ error: Error?) -> Void)) {
-        testJsonFormDataWithRequestBuilder(param: param, param2: param2).execute { (response, error) -> Void in
+    internal class func testJsonFormData(param: String, param2: String, completion: @escaping ((_ data: Void?, _ error: Error?) -> Void)) {
+        testJsonFormDataWithRequestBuilder(param: param, param2: param2).execute { (_, error) -> Void in
             if error == nil {
                 completion((), error)
             } else {
@@ -574,18 +557,14 @@
     internal class func testJsonFormDataWithRequestBuilder(param: String, param2: String) -> RequestBuilder<Void> {
         let path = "/fake/jsonFormData"
         let URLString = PetstoreClientAPI.basePath + path
-<<<<<<< HEAD
-        let formParams: [String:Any?] = [
-=======
         let formParams: [String: Any?] = [
->>>>>>> 3146e80c
             "param": param.encodeToJSON(),
             "param2": param2.encodeToJSON()
         ]
 
         let nonNullParameters = APIHelper.rejectNil(formParams)
         let parameters = APIHelper.convertBoolToString(nonNullParameters)
-        
+
         let url = URLComponents(string: URLString)
 
         let requestBuilder: RequestBuilder<Void>.Type = PetstoreClientAPI.requestBuilderFactory.getNonDecodableBuilder()
