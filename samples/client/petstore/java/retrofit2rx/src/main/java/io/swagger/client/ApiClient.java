--- conflicted
+++ resolved
@@ -14,28 +14,12 @@
 import retrofit2.adapter.rxjava.RxJavaCallAdapterFactory;
 import retrofit2.converter.gson.GsonConverterFactory;
 import retrofit2.converter.scalars.ScalarsConverterFactory;
-<<<<<<< HEAD
-=======
-
-import com.google.gson.Gson;
-import com.google.gson.GsonBuilder;
-import com.google.gson.JsonParseException;
-import com.google.gson.TypeAdapter;
-import com.google.gson.stream.JsonReader;
-import com.google.gson.stream.JsonWriter;
-import okhttp3.Interceptor;
-import okhttp3.OkHttpClient;
-import okhttp3.RequestBody;
-import okhttp3.ResponseBody;
-
->>>>>>> ab9f5fa0
 import io.swagger.client.auth.HttpBasicAuth;
 import io.swagger.client.auth.ApiKeyAuth;
 import io.swagger.client.auth.OAuth;
 import io.swagger.client.auth.OAuth.AccessTokenListener;
 import io.swagger.client.auth.OAuthFlow;
 
-<<<<<<< HEAD
 import java.io.IOException;
 import java.lang.annotation.Annotation;
 import java.lang.reflect.Type;
@@ -45,20 +29,10 @@
 
 public class ApiClient {
 
-    private Map<String, Interceptor> apiAuthorizations;
-    private OkHttpClient.Builder okBuilder;
-    private Retrofit.Builder adapterBuilder;
-    private JSON json;
-
-    public ApiClient() {
-        apiAuthorizations = new LinkedHashMap<String, Interceptor>();
-        createDefaultAdapter();
-=======
-public class ApiClient {
-
   private Map<String, Interceptor> apiAuthorizations;
   private OkHttpClient.Builder okBuilder;
   private Retrofit.Builder adapterBuilder;
+  private JSON json;
 
   public ApiClient() {
     apiAuthorizations = new LinkedHashMap<String, Interceptor>();
@@ -78,8 +52,8 @@
       } else {
         throw new RuntimeException("auth name \"" + authName + "\" not found in available auth names");
       }
+
       addAuthorization(authName, auth);
->>>>>>> ab9f5fa0
     }
   }
 
@@ -130,24 +104,19 @@
   }
 
   public void createDefaultAdapter() {
-    Gson gson = new GsonBuilder()
-      .setDateFormat("yyyy-MM-dd'T'HH:mm:ss.SSSZ")
-      .registerTypeAdapter(DateTime.class, new DateTimeTypeAdapter())
-      .registerTypeAdapter(LocalDate.class, new LocalDateTypeAdapter())
-      .create();
-
+    json = new JSON();
     okBuilder = new OkHttpClient.Builder();
 
     String baseUrl = "http://petstore.swagger.io/v2";
-    if(!baseUrl.endsWith("/"))
+    if (!baseUrl.endsWith("/"))
       baseUrl = baseUrl + "/";
 
     adapterBuilder = new Retrofit
       .Builder()
       .baseUrl(baseUrl)
       .addCallAdapterFactory(RxJavaCallAdapterFactory.create())
-      .addConverterFactory(ScalarsConverterFactory.create())
-      .addConverterFactory(GsonCustomConverterFactory.create(gson));
+            .addConverterFactory(ScalarsConverterFactory.create())
+      .addConverterFactory(GsonCustomConverterFactory.create(json.getGson()));
   }
 
   public <S> S createService(Class<S> serviceClass) {
@@ -155,41 +124,65 @@
       .client(okBuilder.build())
       .build()
       .create(serviceClass);
-
-  }
+  }
+
+  public ApiClient setDateFormat(DateFormat dateFormat) {
+    this.json.setDateFormat(dateFormat);
+    return this;
+  }
+
+  public ApiClient setSqlDateFormat(DateFormat dateFormat) {
+    this.json.setSqlDateFormat(dateFormat);
+    return this;
+  }
+
+  public ApiClient setOffsetDateTimeFormat(DateTimeFormatter dateFormat) {
+    this.json.setOffsetDateTimeFormat(dateFormat);
+    return this;
+  }
+
+  public ApiClient setLocalDateFormat(DateTimeFormatter dateFormat) {
+    this.json.setLocalDateFormat(dateFormat);
+    return this;
+  }
+
 
   /**
    * Helper method to configure the first api key found
    * @param apiKey API key
-   */
-  private void setApiKey(String apiKey) {
+   * @return ApiClient
+   */
+  public ApiClient setApiKey(String apiKey) {
     for(Interceptor apiAuthorization : apiAuthorizations.values()) {
       if (apiAuthorization instanceof ApiKeyAuth) {
         ApiKeyAuth keyAuth = (ApiKeyAuth) apiAuthorization;
         keyAuth.setApiKey(apiKey);
-        return;
-      }
-    }
+        return this;
+      }
+    }
+    return this;
   }
 
   /**
    * Helper method to configure the username/password for basic auth or password oauth
    * @param username Username
    * @param password Password
-   */
-  private void setCredentials(String username, String password) {
+   * @return ApiClient
+   */
+  public ApiClient setCredentials(String username, String password) {
     for(Interceptor apiAuthorization : apiAuthorizations.values()) {
       if (apiAuthorization instanceof HttpBasicAuth) {
         HttpBasicAuth basicAuth = (HttpBasicAuth) apiAuthorization;
         basicAuth.setCredentials(username, password);
-        return;
+        return this;
       }
       if (apiAuthorization instanceof OAuth) {
         OAuth oauth = (OAuth) apiAuthorization;
         oauth.getTokenRequestBuilder().setUsername(username).setPassword(password);
-        return;
-      }
-    }
+        return this;
+      }
+    }
+    return this;
   }
 
   /**
@@ -223,32 +216,17 @@
   /**
    * Helper method to pre-set the oauth access token of the first oauth found in the apiAuthorizations (there should be only one)
    * @param accessToken Access token
-   */
-  public void setAccessToken(String accessToken) {
+   * @return ApiClient
+   */
+  public ApiClient setAccessToken(String accessToken) {
     for(Interceptor apiAuthorization : apiAuthorizations.values()) {
       if (apiAuthorization instanceof OAuth) {
         OAuth oauth = (OAuth) apiAuthorization;
         oauth.setAccessToken(accessToken);
-        return;
-      }
-    }
-<<<<<<< HEAD
-
-    public void createDefaultAdapter() {
-        json = new JSON();
-        okBuilder = new OkHttpClient.Builder();
-
-        String baseUrl = "http://petstore.swagger.io/v2";
-        if(!baseUrl.endsWith("/"))
-        	baseUrl = baseUrl + "/";
-
-        adapterBuilder = new Retrofit
-                .Builder()
-                .baseUrl(baseUrl)
-                .addCallAdapterFactory(RxJavaCallAdapterFactory.create())
-                                .addConverterFactory(ScalarsConverterFactory.create())
-                .addConverterFactory(GsonCustomConverterFactory.create(json.getGson()));
-=======
+        return this;
+      }
+    }
+    return this;
   }
 
   /**
@@ -256,8 +234,9 @@
    * @param clientId Client ID
    * @param clientSecret Client secret
    * @param redirectURI Redirect URI
-   */
-  public void configureAuthorizationFlow(String clientId, String clientSecret, String redirectURI) {
+   * @return ApiClient
+   */
+  public ApiClient configureAuthorizationFlow(String clientId, String clientSecret, String redirectURI) {
     for(Interceptor apiAuthorization : apiAuthorizations.values()) {
       if (apiAuthorization instanceof OAuth) {
         OAuth oauth = (OAuth) apiAuthorization;
@@ -268,224 +247,59 @@
         oauth.getAuthenticationRequestBuilder()
           .setClientId(clientId)
           .setRedirectURI(redirectURI);
-        return;
-      }
->>>>>>> ab9f5fa0
-    }
+        return this;
+      }
+    }
+    return this;
   }
 
   /**
    * Configures a listener which is notified when a new access token is received.
    * @param accessTokenListener Access token listener
-   */
-  public void registerAccessTokenListener(AccessTokenListener accessTokenListener) {
+   * @return ApiClient
+   */
+  public ApiClient registerAccessTokenListener(AccessTokenListener accessTokenListener) {
     for(Interceptor apiAuthorization : apiAuthorizations.values()) {
       if (apiAuthorization instanceof OAuth) {
         OAuth oauth = (OAuth) apiAuthorization;
         oauth.registerAccessTokenListener(accessTokenListener);
-        return;
-      }
-    }
-<<<<<<< HEAD
-
-    public ApiClient setDateFormat(DateFormat dateFormat) {
-        this.json.setDateFormat(dateFormat);
-        return this;
-    }
-
-    public ApiClient setSqlDateFormat(DateFormat dateFormat) {
-        this.json.setSqlDateFormat(dateFormat);
-        return this;
-    }
-
-    public ApiClient setOffsetDateTimeFormat(DateTimeFormatter dateFormat) {
-        this.json.setOffsetDateTimeFormat(dateFormat);
-        return this;
-    }
-
-    public ApiClient setLocalDateFormat(DateTimeFormatter dateFormat) {
-        this.json.setLocalDateFormat(dateFormat);
-        return this;
-    }
-
-
-    /**
-     * Helper method to configure the first api key found
-     * @param apiKey API key
-     * @return ApiClient
-     */
-    public ApiClient setApiKey(String apiKey) {
-        for(Interceptor apiAuthorization : apiAuthorizations.values()) {
-            if (apiAuthorization instanceof ApiKeyAuth) {
-                ApiKeyAuth keyAuth = (ApiKeyAuth) apiAuthorization;
-                keyAuth.setApiKey(apiKey);
-                return this;
-            }
-        }
-        return this;
-=======
+        return this;
+      }
+    }
+    return this;
   }
 
   /**
    * Adds an authorization to be used by the client
    * @param authName Authentication name
    * @param authorization Authorization interceptor
-   */
-  public void addAuthorization(String authName, Interceptor authorization) {
+   * @return ApiClient
+   */
+  public ApiClient addAuthorization(String authName, Interceptor authorization) {
     if (apiAuthorizations.containsKey(authName)) {
       throw new RuntimeException("auth name \"" + authName + "\" already in api authorizations");
->>>>>>> ab9f5fa0
     }
     apiAuthorizations.put(authName, authorization);
     okBuilder.addInterceptor(authorization);
-  }
-
-<<<<<<< HEAD
-    /**
-     * Helper method to configure the username/password for basic auth or password oauth
-     * @param username Username
-     * @param password Password
-     * @return ApiClient
-     */
-    public ApiClient setCredentials(String username, String password) {
-        for(Interceptor apiAuthorization : apiAuthorizations.values()) {
-            if (apiAuthorization instanceof HttpBasicAuth) {
-                HttpBasicAuth basicAuth = (HttpBasicAuth) apiAuthorization;
-                basicAuth.setCredentials(username, password);
-                return this;
-            }
-            if (apiAuthorization instanceof OAuth) {
-                OAuth oauth = (OAuth) apiAuthorization;
-                oauth.getTokenRequestBuilder().setUsername(username).setPassword(password);
-                return this;
-            }
-        }
-        return this;
-    }
-=======
+    return this;
+  }
+
   public Map<String, Interceptor> getApiAuthorizations() {
     return apiAuthorizations;
   }
->>>>>>> ab9f5fa0
-
-  public void setApiAuthorizations(Map<String, Interceptor> apiAuthorizations) {
+
+  public ApiClient setApiAuthorizations(Map<String, Interceptor> apiAuthorizations) {
     this.apiAuthorizations = apiAuthorizations;
+    return this;
   }
 
   public Retrofit.Builder getAdapterBuilder() {
     return adapterBuilder;
   }
 
-<<<<<<< HEAD
-    /**
-     * Helper method to pre-set the oauth access token of the first oauth found in the apiAuthorizations (there should be only one)
-     * @param accessToken Access token
-     * @return ApiClient
-     */
-    public ApiClient setAccessToken(String accessToken) {
-        for(Interceptor apiAuthorization : apiAuthorizations.values()) {
-            if (apiAuthorization instanceof OAuth) {
-                OAuth oauth = (OAuth) apiAuthorization;
-                oauth.setAccessToken(accessToken);
-                return this;
-            }
-        }
-        return this;
-    }
-
-    /**
-     * Helper method to configure the oauth accessCode/implicit flow parameters
-     * @param clientId Client ID
-     * @param clientSecret Client secret
-     * @param redirectURI Redirect URI
-     * @return ApiClient
-     */
-    public ApiClient configureAuthorizationFlow(String clientId, String clientSecret, String redirectURI) {
-        for(Interceptor apiAuthorization : apiAuthorizations.values()) {
-            if (apiAuthorization instanceof OAuth) {
-                OAuth oauth = (OAuth) apiAuthorization;
-                oauth.getTokenRequestBuilder()
-                        .setClientId(clientId)
-                        .setClientSecret(clientSecret)
-                        .setRedirectURI(redirectURI);
-                oauth.getAuthenticationRequestBuilder()
-                        .setClientId(clientId)
-                        .setRedirectURI(redirectURI);
-                return this;
-            }
-        }
-        return this;
-    }
-
-    /**
-     * Configures a listener which is notified when a new access token is received.
-     * @param accessTokenListener Access token listener
-     * @return ApiClient
-     */
-    public ApiClient registerAccessTokenListener(AccessTokenListener accessTokenListener) {
-        for(Interceptor apiAuthorization : apiAuthorizations.values()) {
-            if (apiAuthorization instanceof OAuth) {
-                OAuth oauth = (OAuth) apiAuthorization;
-                oauth.registerAccessTokenListener(accessTokenListener);
-                return this;
-            }
-        }
-        return this;
-    }
-
-    /**
-     * Adds an authorization to be used by the client
-     * @param authName Authentication name
-     * @param authorization Authorization interceptor
-     * @return ApiClient
-     */
-    public ApiClient addAuthorization(String authName, Interceptor authorization) {
-        if (apiAuthorizations.containsKey(authName)) {
-            throw new RuntimeException("auth name \"" + authName + "\" already in api authorizations");
-        }
-        apiAuthorizations.put(authName, authorization);
-        okBuilder.addInterceptor(authorization);
-        return this;
-    }
-
-    public Map<String, Interceptor> getApiAuthorizations() {
-        return apiAuthorizations;
-    }
-
-    public ApiClient setApiAuthorizations(Map<String, Interceptor> apiAuthorizations) {
-        this.apiAuthorizations = apiAuthorizations;
-        return this;
-    }
-
-    public Retrofit.Builder getAdapterBuilder() {
-        return adapterBuilder;
-    }
-
-    public ApiClient setAdapterBuilder(Retrofit.Builder adapterBuilder) {
-        this.adapterBuilder = adapterBuilder;
-        return this;
-    }
-
-    public OkHttpClient.Builder getOkBuilder() {
-        return okBuilder;
-    }
-
-    public void addAuthsToOkBuilder(OkHttpClient.Builder okBuilder) {
-        for(Interceptor apiAuthorization : apiAuthorizations.values()) {
-            okBuilder.addInterceptor(apiAuthorization);
-        }
-    }
-
-    /**
-     * Clones the okBuilder given in parameter, adds the auth interceptors and uses it to configure the Retrofit
-     * @param okClient An instance of OK HTTP client
-     */
-    public void configureFromOkclient(OkHttpClient okClient) {
-        this.okBuilder = okClient.newBuilder();
-        addAuthsToOkBuilder(this.okBuilder);
-=======
-  public void setAdapterBuilder(Retrofit.Builder adapterBuilder) {
+  public ApiClient setAdapterBuilder(Retrofit.Builder adapterBuilder) {
     this.adapterBuilder = adapterBuilder;
+    return this;
   }
 
   public OkHttpClient.Builder getOkBuilder() {
@@ -495,7 +309,6 @@
   public void addAuthsToOkBuilder(OkHttpClient.Builder okBuilder) {
     for(Interceptor apiAuthorization : apiAuthorizations.values()) {
       okBuilder.addInterceptor(apiAuthorization);
->>>>>>> ab9f5fa0
     }
   }
 
@@ -515,7 +328,6 @@
  * expected type is String, then just return the body string.
  */
 class GsonResponseBodyConverterToString<T> implements Converter<ResponseBody, T> {
-
   private final Gson gson;
   private final Type type;
 
@@ -529,16 +341,14 @@
     try {
       return gson.fromJson(returned, type);
     }
-<<<<<<< HEAD
-=======
     catch (JsonParseException e) {
       return (T) returned;
     }
   }
 }
 
-class GsonCustomConverterFactory extends Converter.Factory {
-
+class GsonCustomConverterFactory extends Converter.Factory
+{
   private final Gson gson;
   private final GsonConverterFactory gsonConverterFactory;
 
@@ -565,64 +375,4 @@
   public Converter<?, RequestBody> requestBodyConverter(Type type, Annotation[] parameterAnnotations, Annotation[] methodAnnotations, Retrofit retrofit) {
     return gsonConverterFactory.requestBodyConverter(type, parameterAnnotations, methodAnnotations, retrofit);
   }
-}
-
-/**
- * Gson TypeAdapter for Joda DateTime type
- */
-class DateTimeTypeAdapter extends TypeAdapter<DateTime> {
-
-  private final DateTimeFormatter parseFormatter = ISODateTimeFormat.dateOptionalTimeParser();
-  private final DateTimeFormatter printFormatter = ISODateTimeFormat.dateTime();
-
-  @Override
-  public void write(JsonWriter out, DateTime date) throws IOException {
-    if (date == null) {
-        out.nullValue();
-    } else {
-        out.value(printFormatter.print(date));
-    }
-  }
-
-  @Override
-  public DateTime read(JsonReader in) throws IOException {
-    switch (in.peek()) {
-      case NULL:
-        in.nextNull();
-        return null;
-      default:
-        String date = in.nextString();
-        return parseFormatter.parseDateTime(date);
-    }
-  }
-}
-
-/**
- * Gson TypeAdapter for Joda LocalDate type
- */
-class LocalDateTypeAdapter extends TypeAdapter<LocalDate> {
-
-  private final DateTimeFormatter formatter = ISODateTimeFormat.date();
-
-  @Override
-  public void write(JsonWriter out, LocalDate date) throws IOException {
-    if (date == null) {
-      out.nullValue();
-    } else {
-      out.value(formatter.print(date));
-    }
-  }
-
-  @Override
-  public LocalDate read(JsonReader in) throws IOException {
-    switch (in.peek()) {
-      case NULL:
-        in.nextNull();
-        return null;
-      default:
-        String date = in.nextString();
-        return formatter.parseLocalDate(date);
-    }
-  }
->>>>>>> ab9f5fa0
 }