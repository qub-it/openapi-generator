/*
 * Swagger Petstore
 * This spec is mainly for testing Petstore server and contains fake endpoints, models. Please do not use this for any other purpose. Special characters: \" \\
 *
 * OpenAPI spec version: 1.0.0
 * Contact: apiteam@swagger.io
 *
 * NOTE: This class is auto generated by the swagger code generator program.
 * https://github.com/swagger-api/swagger-codegen.git
 * Do not edit the class manually.
 */
<<<<<<< HEAD


package io.swagger.client.api;

import io.swagger.client.ApiCallback;
import io.swagger.client.ApiClient;
import io.swagger.client.ApiException;
import io.swagger.client.ApiResponse;
import io.swagger.client.Configuration;
import io.swagger.client.Pair;
import io.swagger.client.ProgressRequestBody;
import io.swagger.client.ProgressResponseBody;

import com.google.gson.reflect.TypeToken;

import java.io.IOException;


import java.math.BigDecimal;
import io.swagger.client.model.Client;
import org.threeten.bp.LocalDate;
import org.threeten.bp.OffsetDateTime;

import java.lang.reflect.Type;
import java.util.ArrayList;
import java.util.HashMap;
import java.util.List;
import java.util.Map;

public class FakeApi {
    private ApiClient apiClient;

    public FakeApi() {
        this(Configuration.getDefaultApiClient());
    }

    public FakeApi(ApiClient apiClient) {
        this.apiClient = apiClient;
    }

    public ApiClient getApiClient() {
        return apiClient;
    }

    public void setApiClient(ApiClient apiClient) {
        this.apiClient = apiClient;
    }

    /* Build call for testClientModel */
    private com.squareup.okhttp.Call testClientModelCall(Client body, final ProgressResponseBody.ProgressListener progressListener, final ProgressRequestBody.ProgressRequestListener progressRequestListener) throws ApiException {
        Object localVarPostBody = body;
        
        // create path and map variables
        String localVarPath = "/fake".replaceAll("\\{format\\}","json");

        List<Pair> localVarQueryParams = new ArrayList<Pair>();

        Map<String, String> localVarHeaderParams = new HashMap<String, String>();

        Map<String, Object> localVarFormParams = new HashMap<String, Object>();

        final String[] localVarAccepts = {
            "application/json"
        };
        final String localVarAccept = apiClient.selectHeaderAccept(localVarAccepts);
        if (localVarAccept != null) localVarHeaderParams.put("Accept", localVarAccept);

        final String[] localVarContentTypes = {
            "application/json"
        };
        final String localVarContentType = apiClient.selectHeaderContentType(localVarContentTypes);
        localVarHeaderParams.put("Content-Type", localVarContentType);

        if(progressListener != null) {
            apiClient.getHttpClient().networkInterceptors().add(new com.squareup.okhttp.Interceptor() {
                @Override
                public com.squareup.okhttp.Response intercept(com.squareup.okhttp.Interceptor.Chain chain) throws IOException {
                    com.squareup.okhttp.Response originalResponse = chain.proceed(chain.request());
                    return originalResponse.newBuilder()
                    .body(new ProgressResponseBody(originalResponse.body(), progressListener))
                    .build();
                }
            });
        }

        String[] localVarAuthNames = new String[] {  };
        return apiClient.buildCall(localVarPath, "PATCH", localVarQueryParams, localVarPostBody, localVarHeaderParams, localVarFormParams, localVarAuthNames, progressRequestListener);
    }
    
    @SuppressWarnings("rawtypes")
    private com.squareup.okhttp.Call testClientModelValidateBeforeCall(Client body, final ProgressResponseBody.ProgressListener progressListener, final ProgressRequestBody.ProgressRequestListener progressRequestListener) throws ApiException {
        
        // verify the required parameter 'body' is set
        if (body == null) {
            throw new ApiException("Missing the required parameter 'body' when calling testClientModel(Async)");
        }
        
        
        com.squareup.okhttp.Call call = testClientModelCall(body, progressListener, progressRequestListener);
        return call;

        
        
        
        
    }

    /**
     * To test \&quot;client\&quot; model
     * To test \&quot;client\&quot; model
     * @param body client model (required)
     * @return Client
     * @throws ApiException If fail to call the API, e.g. server error or cannot deserialize the response body
     */
    public Client testClientModel(Client body) throws ApiException {
        ApiResponse<Client> resp = testClientModelWithHttpInfo(body);
        return resp.getData();
    }

    /**
     * To test \&quot;client\&quot; model
     * To test \&quot;client\&quot; model
     * @param body client model (required)
     * @return ApiResponse&lt;Client&gt;
     * @throws ApiException If fail to call the API, e.g. server error or cannot deserialize the response body
     */
    public ApiResponse<Client> testClientModelWithHttpInfo(Client body) throws ApiException {
        com.squareup.okhttp.Call call = testClientModelValidateBeforeCall(body, null, null);
        Type localVarReturnType = new TypeToken<Client>(){}.getType();
        return apiClient.execute(call, localVarReturnType);
    }

    /**
     * To test \&quot;client\&quot; model (asynchronously)
     * To test \&quot;client\&quot; model
     * @param body client model (required)
     * @param callback The callback to be executed when the API call finishes
     * @return The request call
     * @throws ApiException If fail to process the API call, e.g. serializing the request body object
     */
    public com.squareup.okhttp.Call testClientModelAsync(Client body, final ApiCallback<Client> callback) throws ApiException {

        ProgressResponseBody.ProgressListener progressListener = null;
        ProgressRequestBody.ProgressRequestListener progressRequestListener = null;

        if (callback != null) {
            progressListener = new ProgressResponseBody.ProgressListener() {
                @Override
                public void update(long bytesRead, long contentLength, boolean done) {
                    callback.onDownloadProgress(bytesRead, contentLength, done);
                }
            };

            progressRequestListener = new ProgressRequestBody.ProgressRequestListener() {
                @Override
                public void onRequestProgress(long bytesWritten, long contentLength, boolean done) {
                    callback.onUploadProgress(bytesWritten, contentLength, done);
                }
            };
        }

        com.squareup.okhttp.Call call = testClientModelValidateBeforeCall(body, progressListener, progressRequestListener);
        Type localVarReturnType = new TypeToken<Client>(){}.getType();
        apiClient.executeAsync(call, localVarReturnType, callback);
        return call;
    }
    /* Build call for testEndpointParameters */
    private com.squareup.okhttp.Call testEndpointParametersCall(BigDecimal number, Double _double, String patternWithoutDelimiter, byte[] _byte, Integer integer, Integer int32, Long int64, Float _float, String string, byte[] binary, LocalDate date, OffsetDateTime dateTime, String password, String paramCallback, final ProgressResponseBody.ProgressListener progressListener, final ProgressRequestBody.ProgressRequestListener progressRequestListener) throws ApiException {
        Object localVarPostBody = null;
        
        // create path and map variables
        String localVarPath = "/fake".replaceAll("\\{format\\}","json");

        List<Pair> localVarQueryParams = new ArrayList<Pair>();

        Map<String, String> localVarHeaderParams = new HashMap<String, String>();

        Map<String, Object> localVarFormParams = new HashMap<String, Object>();
        if (integer != null)
        localVarFormParams.put("integer", integer);
        if (int32 != null)
        localVarFormParams.put("int32", int32);
        if (int64 != null)
        localVarFormParams.put("int64", int64);
        if (number != null)
        localVarFormParams.put("number", number);
        if (_float != null)
        localVarFormParams.put("float", _float);
        if (_double != null)
        localVarFormParams.put("double", _double);
        if (string != null)
        localVarFormParams.put("string", string);
        if (patternWithoutDelimiter != null)
        localVarFormParams.put("pattern_without_delimiter", patternWithoutDelimiter);
        if (_byte != null)
        localVarFormParams.put("byte", _byte);
        if (binary != null)
        localVarFormParams.put("binary", binary);
        if (date != null)
        localVarFormParams.put("date", date);
        if (dateTime != null)
        localVarFormParams.put("dateTime", dateTime);
        if (password != null)
        localVarFormParams.put("password", password);
        if (paramCallback != null)
        localVarFormParams.put("callback", paramCallback);

        final String[] localVarAccepts = {
            "application/xml; charset=utf-8", "application/json; charset=utf-8"
        };
        final String localVarAccept = apiClient.selectHeaderAccept(localVarAccepts);
        if (localVarAccept != null) localVarHeaderParams.put("Accept", localVarAccept);

        final String[] localVarContentTypes = {
            "application/xml; charset=utf-8", "application/json; charset=utf-8"
        };
        final String localVarContentType = apiClient.selectHeaderContentType(localVarContentTypes);
        localVarHeaderParams.put("Content-Type", localVarContentType);

        if(progressListener != null) {
            apiClient.getHttpClient().networkInterceptors().add(new com.squareup.okhttp.Interceptor() {
                @Override
                public com.squareup.okhttp.Response intercept(com.squareup.okhttp.Interceptor.Chain chain) throws IOException {
                    com.squareup.okhttp.Response originalResponse = chain.proceed(chain.request());
                    return originalResponse.newBuilder()
                    .body(new ProgressResponseBody(originalResponse.body(), progressListener))
                    .build();
                }
            });
        }

        String[] localVarAuthNames = new String[] { "http_basic_test" };
        return apiClient.buildCall(localVarPath, "POST", localVarQueryParams, localVarPostBody, localVarHeaderParams, localVarFormParams, localVarAuthNames, progressRequestListener);
    }
    
    @SuppressWarnings("rawtypes")
    private com.squareup.okhttp.Call testEndpointParametersValidateBeforeCall(BigDecimal number, Double _double, String patternWithoutDelimiter, byte[] _byte, Integer integer, Integer int32, Long int64, Float _float, String string, byte[] binary, LocalDate date, OffsetDateTime dateTime, String password, String paramCallback, final ProgressResponseBody.ProgressListener progressListener, final ProgressRequestBody.ProgressRequestListener progressRequestListener) throws ApiException {
        
        // verify the required parameter 'number' is set
        if (number == null) {
            throw new ApiException("Missing the required parameter 'number' when calling testEndpointParameters(Async)");
        }
        
        // verify the required parameter '_double' is set
        if (_double == null) {
            throw new ApiException("Missing the required parameter '_double' when calling testEndpointParameters(Async)");
        }
        
        // verify the required parameter 'patternWithoutDelimiter' is set
        if (patternWithoutDelimiter == null) {
            throw new ApiException("Missing the required parameter 'patternWithoutDelimiter' when calling testEndpointParameters(Async)");
        }
        
        // verify the required parameter '_byte' is set
        if (_byte == null) {
            throw new ApiException("Missing the required parameter '_byte' when calling testEndpointParameters(Async)");
        }
        
        
        com.squareup.okhttp.Call call = testEndpointParametersCall(number, _double, patternWithoutDelimiter, _byte, integer, int32, int64, _float, string, binary, date, dateTime, password, paramCallback, progressListener, progressRequestListener);
        return call;

        
        
        
        
    }

    /**
     * Fake endpoint for testing various parameters 假端點 偽のエンドポイント 가짜 엔드 포인트 
     * Fake endpoint for testing various parameters 假端點 偽のエンドポイント 가짜 엔드 포인트 
     * @param number None (required)
     * @param _double None (required)
     * @param patternWithoutDelimiter None (required)
     * @param _byte None (required)
     * @param integer None (optional)
     * @param int32 None (optional)
     * @param int64 None (optional)
     * @param _float None (optional)
     * @param string None (optional)
     * @param binary None (optional)
     * @param date None (optional)
     * @param dateTime None (optional)
     * @param password None (optional)
     * @param paramCallback None (optional)
     * @throws ApiException If fail to call the API, e.g. server error or cannot deserialize the response body
     */
    public void testEndpointParameters(BigDecimal number, Double _double, String patternWithoutDelimiter, byte[] _byte, Integer integer, Integer int32, Long int64, Float _float, String string, byte[] binary, LocalDate date, OffsetDateTime dateTime, String password, String paramCallback) throws ApiException {
        testEndpointParametersWithHttpInfo(number, _double, patternWithoutDelimiter, _byte, integer, int32, int64, _float, string, binary, date, dateTime, password, paramCallback);
    }

    /**
     * Fake endpoint for testing various parameters 假端點 偽のエンドポイント 가짜 엔드 포인트 
     * Fake endpoint for testing various parameters 假端點 偽のエンドポイント 가짜 엔드 포인트 
     * @param number None (required)
     * @param _double None (required)
     * @param patternWithoutDelimiter None (required)
     * @param _byte None (required)
     * @param integer None (optional)
     * @param int32 None (optional)
     * @param int64 None (optional)
     * @param _float None (optional)
     * @param string None (optional)
     * @param binary None (optional)
     * @param date None (optional)
     * @param dateTime None (optional)
     * @param password None (optional)
     * @param paramCallback None (optional)
     * @return ApiResponse&lt;Void&gt;
     * @throws ApiException If fail to call the API, e.g. server error or cannot deserialize the response body
     */
    public ApiResponse<Void> testEndpointParametersWithHttpInfo(BigDecimal number, Double _double, String patternWithoutDelimiter, byte[] _byte, Integer integer, Integer int32, Long int64, Float _float, String string, byte[] binary, LocalDate date, OffsetDateTime dateTime, String password, String paramCallback) throws ApiException {
        com.squareup.okhttp.Call call = testEndpointParametersValidateBeforeCall(number, _double, patternWithoutDelimiter, _byte, integer, int32, int64, _float, string, binary, date, dateTime, password, paramCallback, null, null);
        return apiClient.execute(call);
    }

    /**
     * Fake endpoint for testing various parameters 假端點 偽のエンドポイント 가짜 엔드 포인트  (asynchronously)
     * Fake endpoint for testing various parameters 假端點 偽のエンドポイント 가짜 엔드 포인트 
     * @param number None (required)
     * @param _double None (required)
     * @param patternWithoutDelimiter None (required)
     * @param _byte None (required)
     * @param integer None (optional)
     * @param int32 None (optional)
     * @param int64 None (optional)
     * @param _float None (optional)
     * @param string None (optional)
     * @param binary None (optional)
     * @param date None (optional)
     * @param dateTime None (optional)
     * @param password None (optional)
     * @param paramCallback None (optional)
     * @param callback The callback to be executed when the API call finishes
     * @return The request call
     * @throws ApiException If fail to process the API call, e.g. serializing the request body object
     */
    public com.squareup.okhttp.Call testEndpointParametersAsync(BigDecimal number, Double _double, String patternWithoutDelimiter, byte[] _byte, Integer integer, Integer int32, Long int64, Float _float, String string, byte[] binary, LocalDate date, OffsetDateTime dateTime, String password, String paramCallback, final ApiCallback<Void> callback) throws ApiException {

        ProgressResponseBody.ProgressListener progressListener = null;
        ProgressRequestBody.ProgressRequestListener progressRequestListener = null;

        if (callback != null) {
            progressListener = new ProgressResponseBody.ProgressListener() {
                @Override
                public void update(long bytesRead, long contentLength, boolean done) {
                    callback.onDownloadProgress(bytesRead, contentLength, done);
                }
            };

            progressRequestListener = new ProgressRequestBody.ProgressRequestListener() {
                @Override
                public void onRequestProgress(long bytesWritten, long contentLength, boolean done) {
                    callback.onUploadProgress(bytesWritten, contentLength, done);
                }
            };
        }

        com.squareup.okhttp.Call call = testEndpointParametersValidateBeforeCall(number, _double, patternWithoutDelimiter, _byte, integer, int32, int64, _float, string, binary, date, dateTime, password, paramCallback, progressListener, progressRequestListener);
        apiClient.executeAsync(call, callback);
        return call;
    }
    /* Build call for testEnumParameters */
    private com.squareup.okhttp.Call testEnumParametersCall(List<String> enumFormStringArray, String enumFormString, List<String> enumHeaderStringArray, String enumHeaderString, List<String> enumQueryStringArray, String enumQueryString, Integer enumQueryInteger, Double enumQueryDouble, final ProgressResponseBody.ProgressListener progressListener, final ProgressRequestBody.ProgressRequestListener progressRequestListener) throws ApiException {
        Object localVarPostBody = null;
        
        // create path and map variables
        String localVarPath = "/fake".replaceAll("\\{format\\}","json");

        List<Pair> localVarQueryParams = new ArrayList<Pair>();
        if (enumQueryStringArray != null)
        localVarQueryParams.addAll(apiClient.parameterToPairs("csv", "enum_query_string_array", enumQueryStringArray));
        if (enumQueryString != null)
        localVarQueryParams.addAll(apiClient.parameterToPairs("", "enum_query_string", enumQueryString));
        if (enumQueryInteger != null)
        localVarQueryParams.addAll(apiClient.parameterToPairs("", "enum_query_integer", enumQueryInteger));

        Map<String, String> localVarHeaderParams = new HashMap<String, String>();
        if (enumHeaderStringArray != null)
        localVarHeaderParams.put("enum_header_string_array", apiClient.parameterToString(enumHeaderStringArray));
        if (enumHeaderString != null)
        localVarHeaderParams.put("enum_header_string", apiClient.parameterToString(enumHeaderString));

        Map<String, Object> localVarFormParams = new HashMap<String, Object>();
        if (enumFormStringArray != null)
        localVarFormParams.put("enum_form_string_array", enumFormStringArray);
        if (enumFormString != null)
        localVarFormParams.put("enum_form_string", enumFormString);
        if (enumQueryDouble != null)
        localVarFormParams.put("enum_query_double", enumQueryDouble);

        final String[] localVarAccepts = {
            "*/*"
        };
        final String localVarAccept = apiClient.selectHeaderAccept(localVarAccepts);
        if (localVarAccept != null) localVarHeaderParams.put("Accept", localVarAccept);

        final String[] localVarContentTypes = {
            "*/*"
        };
        final String localVarContentType = apiClient.selectHeaderContentType(localVarContentTypes);
        localVarHeaderParams.put("Content-Type", localVarContentType);

        if(progressListener != null) {
            apiClient.getHttpClient().networkInterceptors().add(new com.squareup.okhttp.Interceptor() {
                @Override
                public com.squareup.okhttp.Response intercept(com.squareup.okhttp.Interceptor.Chain chain) throws IOException {
                    com.squareup.okhttp.Response originalResponse = chain.proceed(chain.request());
                    return originalResponse.newBuilder()
                    .body(new ProgressResponseBody(originalResponse.body(), progressListener))
                    .build();
                }
            });
        }

        String[] localVarAuthNames = new String[] {  };
        return apiClient.buildCall(localVarPath, "GET", localVarQueryParams, localVarPostBody, localVarHeaderParams, localVarFormParams, localVarAuthNames, progressRequestListener);
    }
    
    @SuppressWarnings("rawtypes")
    private com.squareup.okhttp.Call testEnumParametersValidateBeforeCall(List<String> enumFormStringArray, String enumFormString, List<String> enumHeaderStringArray, String enumHeaderString, List<String> enumQueryStringArray, String enumQueryString, Integer enumQueryInteger, Double enumQueryDouble, final ProgressResponseBody.ProgressListener progressListener, final ProgressRequestBody.ProgressRequestListener progressRequestListener) throws ApiException {
        
        
        com.squareup.okhttp.Call call = testEnumParametersCall(enumFormStringArray, enumFormString, enumHeaderStringArray, enumHeaderString, enumQueryStringArray, enumQueryString, enumQueryInteger, enumQueryDouble, progressListener, progressRequestListener);
        return call;

        
        
        
        
    }

    /**
     * To test enum parameters
     * To test enum parameters
     * @param enumFormStringArray Form parameter enum test (string array) (optional)
     * @param enumFormString Form parameter enum test (string) (optional, default to -efg)
     * @param enumHeaderStringArray Header parameter enum test (string array) (optional)
     * @param enumHeaderString Header parameter enum test (string) (optional, default to -efg)
     * @param enumQueryStringArray Query parameter enum test (string array) (optional)
     * @param enumQueryString Query parameter enum test (string) (optional, default to -efg)
     * @param enumQueryInteger Query parameter enum test (double) (optional)
     * @param enumQueryDouble Query parameter enum test (double) (optional)
     * @throws ApiException If fail to call the API, e.g. server error or cannot deserialize the response body
     */
    public void testEnumParameters(List<String> enumFormStringArray, String enumFormString, List<String> enumHeaderStringArray, String enumHeaderString, List<String> enumQueryStringArray, String enumQueryString, Integer enumQueryInteger, Double enumQueryDouble) throws ApiException {
        testEnumParametersWithHttpInfo(enumFormStringArray, enumFormString, enumHeaderStringArray, enumHeaderString, enumQueryStringArray, enumQueryString, enumQueryInteger, enumQueryDouble);
    }

    /**
     * To test enum parameters
     * To test enum parameters
     * @param enumFormStringArray Form parameter enum test (string array) (optional)
     * @param enumFormString Form parameter enum test (string) (optional, default to -efg)
     * @param enumHeaderStringArray Header parameter enum test (string array) (optional)
     * @param enumHeaderString Header parameter enum test (string) (optional, default to -efg)
     * @param enumQueryStringArray Query parameter enum test (string array) (optional)
     * @param enumQueryString Query parameter enum test (string) (optional, default to -efg)
     * @param enumQueryInteger Query parameter enum test (double) (optional)
     * @param enumQueryDouble Query parameter enum test (double) (optional)
     * @return ApiResponse&lt;Void&gt;
     * @throws ApiException If fail to call the API, e.g. server error or cannot deserialize the response body
     */
    public ApiResponse<Void> testEnumParametersWithHttpInfo(List<String> enumFormStringArray, String enumFormString, List<String> enumHeaderStringArray, String enumHeaderString, List<String> enumQueryStringArray, String enumQueryString, Integer enumQueryInteger, Double enumQueryDouble) throws ApiException {
        com.squareup.okhttp.Call call = testEnumParametersValidateBeforeCall(enumFormStringArray, enumFormString, enumHeaderStringArray, enumHeaderString, enumQueryStringArray, enumQueryString, enumQueryInteger, enumQueryDouble, null, null);
        return apiClient.execute(call);
    }

    /**
     * To test enum parameters (asynchronously)
     * To test enum parameters
     * @param enumFormStringArray Form parameter enum test (string array) (optional)
     * @param enumFormString Form parameter enum test (string) (optional, default to -efg)
     * @param enumHeaderStringArray Header parameter enum test (string array) (optional)
     * @param enumHeaderString Header parameter enum test (string) (optional, default to -efg)
     * @param enumQueryStringArray Query parameter enum test (string array) (optional)
     * @param enumQueryString Query parameter enum test (string) (optional, default to -efg)
     * @param enumQueryInteger Query parameter enum test (double) (optional)
     * @param enumQueryDouble Query parameter enum test (double) (optional)
     * @param callback The callback to be executed when the API call finishes
     * @return The request call
     * @throws ApiException If fail to process the API call, e.g. serializing the request body object
     */
    public com.squareup.okhttp.Call testEnumParametersAsync(List<String> enumFormStringArray, String enumFormString, List<String> enumHeaderStringArray, String enumHeaderString, List<String> enumQueryStringArray, String enumQueryString, Integer enumQueryInteger, Double enumQueryDouble, final ApiCallback<Void> callback) throws ApiException {

        ProgressResponseBody.ProgressListener progressListener = null;
        ProgressRequestBody.ProgressRequestListener progressRequestListener = null;

        if (callback != null) {
            progressListener = new ProgressResponseBody.ProgressListener() {
                @Override
                public void update(long bytesRead, long contentLength, boolean done) {
                    callback.onDownloadProgress(bytesRead, contentLength, done);
                }
            };

            progressRequestListener = new ProgressRequestBody.ProgressRequestListener() {
                @Override
                public void onRequestProgress(long bytesWritten, long contentLength, boolean done) {
                    callback.onUploadProgress(bytesWritten, contentLength, done);
                }
            };
        }

        com.squareup.okhttp.Call call = testEnumParametersValidateBeforeCall(enumFormStringArray, enumFormString, enumHeaderStringArray, enumHeaderString, enumQueryStringArray, enumQueryString, enumQueryInteger, enumQueryDouble, progressListener, progressRequestListener);
        apiClient.executeAsync(call, callback);
        return call;
    }
}
=======


package io.swagger.client.api;

import io.swagger.client.ApiCallback;
import io.swagger.client.ApiClient;
import io.swagger.client.ApiException;
import io.swagger.client.ApiResponse;
import io.swagger.client.Configuration;
import io.swagger.client.Pair;
import io.swagger.client.ProgressRequestBody;
import io.swagger.client.ProgressResponseBody;

import com.google.gson.reflect.TypeToken;

import java.io.IOException;


import java.math.BigDecimal;
import io.swagger.client.model.Client;
import org.joda.time.DateTime;
import org.joda.time.LocalDate;

import java.lang.reflect.Type;
import java.util.ArrayList;
import java.util.HashMap;
import java.util.List;
import java.util.Map;

public class FakeApi {
    private ApiClient apiClient;

    public FakeApi() {
        this(Configuration.getDefaultApiClient());
    }

    public FakeApi(ApiClient apiClient) {
        this.apiClient = apiClient;
    }

    public ApiClient getApiClient() {
        return apiClient;
    }

    public void setApiClient(ApiClient apiClient) {
        this.apiClient = apiClient;
    }

    /* Build call for testClientModel */
    private com.squareup.okhttp.Call testClientModelCall(Client body, final ProgressResponseBody.ProgressListener progressListener, final ProgressRequestBody.ProgressRequestListener progressRequestListener) throws ApiException {
        Object localVarPostBody = body;
        
        // create path and map variables
        String localVarPath = "/fake".replaceAll("\\{format\\}","json");

        List<Pair> localVarQueryParams = new ArrayList<Pair>();

        Map<String, String> localVarHeaderParams = new HashMap<String, String>();

        Map<String, Object> localVarFormParams = new HashMap<String, Object>();

        final String[] localVarAccepts = {
            "application/json"
        };
        final String localVarAccept = apiClient.selectHeaderAccept(localVarAccepts);
        if (localVarAccept != null) localVarHeaderParams.put("Accept", localVarAccept);

        final String[] localVarContentTypes = {
            "application/json"
        };
        final String localVarContentType = apiClient.selectHeaderContentType(localVarContentTypes);
        localVarHeaderParams.put("Content-Type", localVarContentType);

        if(progressListener != null) {
            apiClient.getHttpClient().networkInterceptors().add(new com.squareup.okhttp.Interceptor() {
                @Override
                public com.squareup.okhttp.Response intercept(com.squareup.okhttp.Interceptor.Chain chain) throws IOException {
                    com.squareup.okhttp.Response originalResponse = chain.proceed(chain.request());
                    return originalResponse.newBuilder()
                    .body(new ProgressResponseBody(originalResponse.body(), progressListener))
                    .build();
                }
            });
        }

        String[] localVarAuthNames = new String[] {  };
        return apiClient.buildCall(localVarPath, "PATCH", localVarQueryParams, localVarPostBody, localVarHeaderParams, localVarFormParams, localVarAuthNames, progressRequestListener);
    }
    
    @SuppressWarnings("rawtypes")
    private com.squareup.okhttp.Call testClientModelValidateBeforeCall(Client body, final ProgressResponseBody.ProgressListener progressListener, final ProgressRequestBody.ProgressRequestListener progressRequestListener) throws ApiException {
        
        // verify the required parameter 'body' is set
        if (body == null) {
            throw new ApiException("Missing the required parameter 'body' when calling testClientModel(Async)");
        }
        
        
        com.squareup.okhttp.Call call = testClientModelCall(body, progressListener, progressRequestListener);
        return call;

        
        
        
        
    }

    /**
     * To test \&quot;client\&quot; model
     * To test \&quot;client\&quot; model
     * @param body client model (required)
     * @return Client
     * @throws ApiException If fail to call the API, e.g. server error or cannot deserialize the response body
     */
    public Client testClientModel(Client body) throws ApiException {
        ApiResponse<Client> resp = testClientModelWithHttpInfo(body);
        return resp.getData();
    }

    /**
     * To test \&quot;client\&quot; model
     * To test \&quot;client\&quot; model
     * @param body client model (required)
     * @return ApiResponse&lt;Client&gt;
     * @throws ApiException If fail to call the API, e.g. server error or cannot deserialize the response body
     */
    public ApiResponse<Client> testClientModelWithHttpInfo(Client body) throws ApiException {
        com.squareup.okhttp.Call call = testClientModelValidateBeforeCall(body, null, null);
        Type localVarReturnType = new TypeToken<Client>(){}.getType();
        return apiClient.execute(call, localVarReturnType);
    }

    /**
     * To test \&quot;client\&quot; model (asynchronously)
     * To test \&quot;client\&quot; model
     * @param body client model (required)
     * @param callback The callback to be executed when the API call finishes
     * @return The request call
     * @throws ApiException If fail to process the API call, e.g. serializing the request body object
     */
    public com.squareup.okhttp.Call testClientModelAsync(Client body, final ApiCallback<Client> callback) throws ApiException {

        ProgressResponseBody.ProgressListener progressListener = null;
        ProgressRequestBody.ProgressRequestListener progressRequestListener = null;

        if (callback != null) {
            progressListener = new ProgressResponseBody.ProgressListener() {
                @Override
                public void update(long bytesRead, long contentLength, boolean done) {
                    callback.onDownloadProgress(bytesRead, contentLength, done);
                }
            };

            progressRequestListener = new ProgressRequestBody.ProgressRequestListener() {
                @Override
                public void onRequestProgress(long bytesWritten, long contentLength, boolean done) {
                    callback.onUploadProgress(bytesWritten, contentLength, done);
                }
            };
        }

        com.squareup.okhttp.Call call = testClientModelValidateBeforeCall(body, progressListener, progressRequestListener);
        Type localVarReturnType = new TypeToken<Client>(){}.getType();
        apiClient.executeAsync(call, localVarReturnType, callback);
        return call;
    }
    /* Build call for testEndpointParameters */
    private com.squareup.okhttp.Call testEndpointParametersCall(BigDecimal number, Double _double, String patternWithoutDelimiter, byte[] _byte, Integer integer, Integer int32, Long int64, Float _float, String string, byte[] binary, LocalDate date, DateTime dateTime, String password, String paramCallback, final ProgressResponseBody.ProgressListener progressListener, final ProgressRequestBody.ProgressRequestListener progressRequestListener) throws ApiException {
        Object localVarPostBody = null;
        
        // create path and map variables
        String localVarPath = "/fake".replaceAll("\\{format\\}","json");

        List<Pair> localVarQueryParams = new ArrayList<Pair>();

        Map<String, String> localVarHeaderParams = new HashMap<String, String>();

        Map<String, Object> localVarFormParams = new HashMap<String, Object>();
        if (integer != null)
        localVarFormParams.put("integer", integer);
        if (int32 != null)
        localVarFormParams.put("int32", int32);
        if (int64 != null)
        localVarFormParams.put("int64", int64);
        if (number != null)
        localVarFormParams.put("number", number);
        if (_float != null)
        localVarFormParams.put("float", _float);
        if (_double != null)
        localVarFormParams.put("double", _double);
        if (string != null)
        localVarFormParams.put("string", string);
        if (patternWithoutDelimiter != null)
        localVarFormParams.put("pattern_without_delimiter", patternWithoutDelimiter);
        if (_byte != null)
        localVarFormParams.put("byte", _byte);
        if (binary != null)
        localVarFormParams.put("binary", binary);
        if (date != null)
        localVarFormParams.put("date", date);
        if (dateTime != null)
        localVarFormParams.put("dateTime", dateTime);
        if (password != null)
        localVarFormParams.put("password", password);
        if (paramCallback != null)
        localVarFormParams.put("callback", paramCallback);

        final String[] localVarAccepts = {
            "application/xml; charset=utf-8", "application/json; charset=utf-8"
        };
        final String localVarAccept = apiClient.selectHeaderAccept(localVarAccepts);
        if (localVarAccept != null) localVarHeaderParams.put("Accept", localVarAccept);

        final String[] localVarContentTypes = {
            "application/xml; charset=utf-8", "application/json; charset=utf-8"
        };
        final String localVarContentType = apiClient.selectHeaderContentType(localVarContentTypes);
        localVarHeaderParams.put("Content-Type", localVarContentType);

        if(progressListener != null) {
            apiClient.getHttpClient().networkInterceptors().add(new com.squareup.okhttp.Interceptor() {
                @Override
                public com.squareup.okhttp.Response intercept(com.squareup.okhttp.Interceptor.Chain chain) throws IOException {
                    com.squareup.okhttp.Response originalResponse = chain.proceed(chain.request());
                    return originalResponse.newBuilder()
                    .body(new ProgressResponseBody(originalResponse.body(), progressListener))
                    .build();
                }
            });
        }

        String[] localVarAuthNames = new String[] { "http_basic_test" };
        return apiClient.buildCall(localVarPath, "POST", localVarQueryParams, localVarPostBody, localVarHeaderParams, localVarFormParams, localVarAuthNames, progressRequestListener);
    }
    
    @SuppressWarnings("rawtypes")
    private com.squareup.okhttp.Call testEndpointParametersValidateBeforeCall(BigDecimal number, Double _double, String patternWithoutDelimiter, byte[] _byte, Integer integer, Integer int32, Long int64, Float _float, String string, byte[] binary, LocalDate date, DateTime dateTime, String password, String paramCallback, final ProgressResponseBody.ProgressListener progressListener, final ProgressRequestBody.ProgressRequestListener progressRequestListener) throws ApiException {
        
        // verify the required parameter 'number' is set
        if (number == null) {
            throw new ApiException("Missing the required parameter 'number' when calling testEndpointParameters(Async)");
        }
        
        // verify the required parameter '_double' is set
        if (_double == null) {
            throw new ApiException("Missing the required parameter '_double' when calling testEndpointParameters(Async)");
        }
        
        // verify the required parameter 'patternWithoutDelimiter' is set
        if (patternWithoutDelimiter == null) {
            throw new ApiException("Missing the required parameter 'patternWithoutDelimiter' when calling testEndpointParameters(Async)");
        }
        
        // verify the required parameter '_byte' is set
        if (_byte == null) {
            throw new ApiException("Missing the required parameter '_byte' when calling testEndpointParameters(Async)");
        }
        
        
        com.squareup.okhttp.Call call = testEndpointParametersCall(number, _double, patternWithoutDelimiter, _byte, integer, int32, int64, _float, string, binary, date, dateTime, password, paramCallback, progressListener, progressRequestListener);
        return call;

        
        
        
        
    }

    /**
     * Fake endpoint for testing various parameters 假端點 偽のエンドポイント 가짜 엔드 포인트 
     * Fake endpoint for testing various parameters 假端點 偽のエンドポイント 가짜 엔드 포인트 
     * @param number None (required)
     * @param _double None (required)
     * @param patternWithoutDelimiter None (required)
     * @param _byte None (required)
     * @param integer None (optional)
     * @param int32 None (optional)
     * @param int64 None (optional)
     * @param _float None (optional)
     * @param string None (optional)
     * @param binary None (optional)
     * @param date None (optional)
     * @param dateTime None (optional)
     * @param password None (optional)
     * @param paramCallback None (optional)
     * @throws ApiException If fail to call the API, e.g. server error or cannot deserialize the response body
     */
    public void testEndpointParameters(BigDecimal number, Double _double, String patternWithoutDelimiter, byte[] _byte, Integer integer, Integer int32, Long int64, Float _float, String string, byte[] binary, LocalDate date, DateTime dateTime, String password, String paramCallback) throws ApiException {
        testEndpointParametersWithHttpInfo(number, _double, patternWithoutDelimiter, _byte, integer, int32, int64, _float, string, binary, date, dateTime, password, paramCallback);
    }

    /**
     * Fake endpoint for testing various parameters 假端點 偽のエンドポイント 가짜 엔드 포인트 
     * Fake endpoint for testing various parameters 假端點 偽のエンドポイント 가짜 엔드 포인트 
     * @param number None (required)
     * @param _double None (required)
     * @param patternWithoutDelimiter None (required)
     * @param _byte None (required)
     * @param integer None (optional)
     * @param int32 None (optional)
     * @param int64 None (optional)
     * @param _float None (optional)
     * @param string None (optional)
     * @param binary None (optional)
     * @param date None (optional)
     * @param dateTime None (optional)
     * @param password None (optional)
     * @param paramCallback None (optional)
     * @return ApiResponse&lt;Void&gt;
     * @throws ApiException If fail to call the API, e.g. server error or cannot deserialize the response body
     */
    public ApiResponse<Void> testEndpointParametersWithHttpInfo(BigDecimal number, Double _double, String patternWithoutDelimiter, byte[] _byte, Integer integer, Integer int32, Long int64, Float _float, String string, byte[] binary, LocalDate date, DateTime dateTime, String password, String paramCallback) throws ApiException {
        com.squareup.okhttp.Call call = testEndpointParametersValidateBeforeCall(number, _double, patternWithoutDelimiter, _byte, integer, int32, int64, _float, string, binary, date, dateTime, password, paramCallback, null, null);
        return apiClient.execute(call);
    }

    /**
     * Fake endpoint for testing various parameters 假端點 偽のエンドポイント 가짜 엔드 포인트  (asynchronously)
     * Fake endpoint for testing various parameters 假端點 偽のエンドポイント 가짜 엔드 포인트 
     * @param number None (required)
     * @param _double None (required)
     * @param patternWithoutDelimiter None (required)
     * @param _byte None (required)
     * @param integer None (optional)
     * @param int32 None (optional)
     * @param int64 None (optional)
     * @param _float None (optional)
     * @param string None (optional)
     * @param binary None (optional)
     * @param date None (optional)
     * @param dateTime None (optional)
     * @param password None (optional)
     * @param paramCallback None (optional)
     * @param callback The callback to be executed when the API call finishes
     * @return The request call
     * @throws ApiException If fail to process the API call, e.g. serializing the request body object
     */
    public com.squareup.okhttp.Call testEndpointParametersAsync(BigDecimal number, Double _double, String patternWithoutDelimiter, byte[] _byte, Integer integer, Integer int32, Long int64, Float _float, String string, byte[] binary, LocalDate date, DateTime dateTime, String password, String paramCallback, final ApiCallback<Void> callback) throws ApiException {

        ProgressResponseBody.ProgressListener progressListener = null;
        ProgressRequestBody.ProgressRequestListener progressRequestListener = null;

        if (callback != null) {
            progressListener = new ProgressResponseBody.ProgressListener() {
                @Override
                public void update(long bytesRead, long contentLength, boolean done) {
                    callback.onDownloadProgress(bytesRead, contentLength, done);
                }
            };

            progressRequestListener = new ProgressRequestBody.ProgressRequestListener() {
                @Override
                public void onRequestProgress(long bytesWritten, long contentLength, boolean done) {
                    callback.onUploadProgress(bytesWritten, contentLength, done);
                }
            };
        }

        com.squareup.okhttp.Call call = testEndpointParametersValidateBeforeCall(number, _double, patternWithoutDelimiter, _byte, integer, int32, int64, _float, string, binary, date, dateTime, password, paramCallback, progressListener, progressRequestListener);
        apiClient.executeAsync(call, callback);
        return call;
    }
    /* Build call for testEnumParameters */
    private com.squareup.okhttp.Call testEnumParametersCall(List<String> enumFormStringArray, String enumFormString, List<String> enumHeaderStringArray, String enumHeaderString, List<String> enumQueryStringArray, String enumQueryString, Integer enumQueryInteger, Double enumQueryDouble, final ProgressResponseBody.ProgressListener progressListener, final ProgressRequestBody.ProgressRequestListener progressRequestListener) throws ApiException {
        Object localVarPostBody = null;
        
        // create path and map variables
        String localVarPath = "/fake".replaceAll("\\{format\\}","json");

        List<Pair> localVarQueryParams = new ArrayList<Pair>();
        if (enumQueryStringArray != null)
        localVarQueryParams.addAll(apiClient.parameterToPairs("csv", "enum_query_string_array", enumQueryStringArray));
        if (enumQueryString != null)
        localVarQueryParams.addAll(apiClient.parameterToPairs("", "enum_query_string", enumQueryString));
        if (enumQueryInteger != null)
        localVarQueryParams.addAll(apiClient.parameterToPairs("", "enum_query_integer", enumQueryInteger));

        Map<String, String> localVarHeaderParams = new HashMap<String, String>();
        if (enumHeaderStringArray != null)
        localVarHeaderParams.put("enum_header_string_array", apiClient.parameterToString(enumHeaderStringArray));
        if (enumHeaderString != null)
        localVarHeaderParams.put("enum_header_string", apiClient.parameterToString(enumHeaderString));

        Map<String, Object> localVarFormParams = new HashMap<String, Object>();
        if (enumFormStringArray != null)
        localVarFormParams.put("enum_form_string_array", enumFormStringArray);
        if (enumFormString != null)
        localVarFormParams.put("enum_form_string", enumFormString);
        if (enumQueryDouble != null)
        localVarFormParams.put("enum_query_double", enumQueryDouble);

        final String[] localVarAccepts = {
            "*/*"
        };
        final String localVarAccept = apiClient.selectHeaderAccept(localVarAccepts);
        if (localVarAccept != null) localVarHeaderParams.put("Accept", localVarAccept);

        final String[] localVarContentTypes = {
            "*/*"
        };
        final String localVarContentType = apiClient.selectHeaderContentType(localVarContentTypes);
        localVarHeaderParams.put("Content-Type", localVarContentType);

        if(progressListener != null) {
            apiClient.getHttpClient().networkInterceptors().add(new com.squareup.okhttp.Interceptor() {
                @Override
                public com.squareup.okhttp.Response intercept(com.squareup.okhttp.Interceptor.Chain chain) throws IOException {
                    com.squareup.okhttp.Response originalResponse = chain.proceed(chain.request());
                    return originalResponse.newBuilder()
                    .body(new ProgressResponseBody(originalResponse.body(), progressListener))
                    .build();
                }
            });
        }

        String[] localVarAuthNames = new String[] {  };
        return apiClient.buildCall(localVarPath, "GET", localVarQueryParams, localVarPostBody, localVarHeaderParams, localVarFormParams, localVarAuthNames, progressRequestListener);
    }
    
    @SuppressWarnings("rawtypes")
    private com.squareup.okhttp.Call testEnumParametersValidateBeforeCall(List<String> enumFormStringArray, String enumFormString, List<String> enumHeaderStringArray, String enumHeaderString, List<String> enumQueryStringArray, String enumQueryString, Integer enumQueryInteger, Double enumQueryDouble, final ProgressResponseBody.ProgressListener progressListener, final ProgressRequestBody.ProgressRequestListener progressRequestListener) throws ApiException {
        
        
        com.squareup.okhttp.Call call = testEnumParametersCall(enumFormStringArray, enumFormString, enumHeaderStringArray, enumHeaderString, enumQueryStringArray, enumQueryString, enumQueryInteger, enumQueryDouble, progressListener, progressRequestListener);
        return call;

        
        
        
        
    }

    /**
     * To test enum parameters
     * To test enum parameters
     * @param enumFormStringArray Form parameter enum test (string array) (optional)
     * @param enumFormString Form parameter enum test (string) (optional, default to -efg)
     * @param enumHeaderStringArray Header parameter enum test (string array) (optional)
     * @param enumHeaderString Header parameter enum test (string) (optional, default to -efg)
     * @param enumQueryStringArray Query parameter enum test (string array) (optional)
     * @param enumQueryString Query parameter enum test (string) (optional, default to -efg)
     * @param enumQueryInteger Query parameter enum test (double) (optional)
     * @param enumQueryDouble Query parameter enum test (double) (optional)
     * @throws ApiException If fail to call the API, e.g. server error or cannot deserialize the response body
     */
    public void testEnumParameters(List<String> enumFormStringArray, String enumFormString, List<String> enumHeaderStringArray, String enumHeaderString, List<String> enumQueryStringArray, String enumQueryString, Integer enumQueryInteger, Double enumQueryDouble) throws ApiException {
        testEnumParametersWithHttpInfo(enumFormStringArray, enumFormString, enumHeaderStringArray, enumHeaderString, enumQueryStringArray, enumQueryString, enumQueryInteger, enumQueryDouble);
    }

    /**
     * To test enum parameters
     * To test enum parameters
     * @param enumFormStringArray Form parameter enum test (string array) (optional)
     * @param enumFormString Form parameter enum test (string) (optional, default to -efg)
     * @param enumHeaderStringArray Header parameter enum test (string array) (optional)
     * @param enumHeaderString Header parameter enum test (string) (optional, default to -efg)
     * @param enumQueryStringArray Query parameter enum test (string array) (optional)
     * @param enumQueryString Query parameter enum test (string) (optional, default to -efg)
     * @param enumQueryInteger Query parameter enum test (double) (optional)
     * @param enumQueryDouble Query parameter enum test (double) (optional)
     * @return ApiResponse&lt;Void&gt;
     * @throws ApiException If fail to call the API, e.g. server error or cannot deserialize the response body
     */
    public ApiResponse<Void> testEnumParametersWithHttpInfo(List<String> enumFormStringArray, String enumFormString, List<String> enumHeaderStringArray, String enumHeaderString, List<String> enumQueryStringArray, String enumQueryString, Integer enumQueryInteger, Double enumQueryDouble) throws ApiException {
        com.squareup.okhttp.Call call = testEnumParametersValidateBeforeCall(enumFormStringArray, enumFormString, enumHeaderStringArray, enumHeaderString, enumQueryStringArray, enumQueryString, enumQueryInteger, enumQueryDouble, null, null);
        return apiClient.execute(call);
    }

    /**
     * To test enum parameters (asynchronously)
     * To test enum parameters
     * @param enumFormStringArray Form parameter enum test (string array) (optional)
     * @param enumFormString Form parameter enum test (string) (optional, default to -efg)
     * @param enumHeaderStringArray Header parameter enum test (string array) (optional)
     * @param enumHeaderString Header parameter enum test (string) (optional, default to -efg)
     * @param enumQueryStringArray Query parameter enum test (string array) (optional)
     * @param enumQueryString Query parameter enum test (string) (optional, default to -efg)
     * @param enumQueryInteger Query parameter enum test (double) (optional)
     * @param enumQueryDouble Query parameter enum test (double) (optional)
     * @param callback The callback to be executed when the API call finishes
     * @return The request call
     * @throws ApiException If fail to process the API call, e.g. serializing the request body object
     */
    public com.squareup.okhttp.Call testEnumParametersAsync(List<String> enumFormStringArray, String enumFormString, List<String> enumHeaderStringArray, String enumHeaderString, List<String> enumQueryStringArray, String enumQueryString, Integer enumQueryInteger, Double enumQueryDouble, final ApiCallback<Void> callback) throws ApiException {

        ProgressResponseBody.ProgressListener progressListener = null;
        ProgressRequestBody.ProgressRequestListener progressRequestListener = null;

        if (callback != null) {
            progressListener = new ProgressResponseBody.ProgressListener() {
                @Override
                public void update(long bytesRead, long contentLength, boolean done) {
                    callback.onDownloadProgress(bytesRead, contentLength, done);
                }
            };

            progressRequestListener = new ProgressRequestBody.ProgressRequestListener() {
                @Override
                public void onRequestProgress(long bytesWritten, long contentLength, boolean done) {
                    callback.onUploadProgress(bytesWritten, contentLength, done);
                }
            };
        }

        com.squareup.okhttp.Call call = testEnumParametersValidateBeforeCall(enumFormStringArray, enumFormString, enumHeaderStringArray, enumHeaderString, enumQueryStringArray, enumQueryString, enumQueryInteger, enumQueryDouble, progressListener, progressRequestListener);
        apiClient.executeAsync(call, callback);
        return call;
    }
}
>>>>>>> 93a63dbd
<|MERGE_RESOLUTION|>--- conflicted
+++ resolved
@@ -9,7 +9,6 @@
  * https://github.com/swagger-api/swagger-codegen.git
  * Do not edit the class manually.
  */
-<<<<<<< HEAD
 
 
 package io.swagger.client.api;
@@ -518,515 +517,4 @@
         apiClient.executeAsync(call, callback);
         return call;
     }
-}
-=======
-
-
-package io.swagger.client.api;
-
-import io.swagger.client.ApiCallback;
-import io.swagger.client.ApiClient;
-import io.swagger.client.ApiException;
-import io.swagger.client.ApiResponse;
-import io.swagger.client.Configuration;
-import io.swagger.client.Pair;
-import io.swagger.client.ProgressRequestBody;
-import io.swagger.client.ProgressResponseBody;
-
-import com.google.gson.reflect.TypeToken;
-
-import java.io.IOException;
-
-
-import java.math.BigDecimal;
-import io.swagger.client.model.Client;
-import org.joda.time.DateTime;
-import org.joda.time.LocalDate;
-
-import java.lang.reflect.Type;
-import java.util.ArrayList;
-import java.util.HashMap;
-import java.util.List;
-import java.util.Map;
-
-public class FakeApi {
-    private ApiClient apiClient;
-
-    public FakeApi() {
-        this(Configuration.getDefaultApiClient());
-    }
-
-    public FakeApi(ApiClient apiClient) {
-        this.apiClient = apiClient;
-    }
-
-    public ApiClient getApiClient() {
-        return apiClient;
-    }
-
-    public void setApiClient(ApiClient apiClient) {
-        this.apiClient = apiClient;
-    }
-
-    /* Build call for testClientModel */
-    private com.squareup.okhttp.Call testClientModelCall(Client body, final ProgressResponseBody.ProgressListener progressListener, final ProgressRequestBody.ProgressRequestListener progressRequestListener) throws ApiException {
-        Object localVarPostBody = body;
-        
-        // create path and map variables
-        String localVarPath = "/fake".replaceAll("\\{format\\}","json");
-
-        List<Pair> localVarQueryParams = new ArrayList<Pair>();
-
-        Map<String, String> localVarHeaderParams = new HashMap<String, String>();
-
-        Map<String, Object> localVarFormParams = new HashMap<String, Object>();
-
-        final String[] localVarAccepts = {
-            "application/json"
-        };
-        final String localVarAccept = apiClient.selectHeaderAccept(localVarAccepts);
-        if (localVarAccept != null) localVarHeaderParams.put("Accept", localVarAccept);
-
-        final String[] localVarContentTypes = {
-            "application/json"
-        };
-        final String localVarContentType = apiClient.selectHeaderContentType(localVarContentTypes);
-        localVarHeaderParams.put("Content-Type", localVarContentType);
-
-        if(progressListener != null) {
-            apiClient.getHttpClient().networkInterceptors().add(new com.squareup.okhttp.Interceptor() {
-                @Override
-                public com.squareup.okhttp.Response intercept(com.squareup.okhttp.Interceptor.Chain chain) throws IOException {
-                    com.squareup.okhttp.Response originalResponse = chain.proceed(chain.request());
-                    return originalResponse.newBuilder()
-                    .body(new ProgressResponseBody(originalResponse.body(), progressListener))
-                    .build();
-                }
-            });
-        }
-
-        String[] localVarAuthNames = new String[] {  };
-        return apiClient.buildCall(localVarPath, "PATCH", localVarQueryParams, localVarPostBody, localVarHeaderParams, localVarFormParams, localVarAuthNames, progressRequestListener);
-    }
-    
-    @SuppressWarnings("rawtypes")
-    private com.squareup.okhttp.Call testClientModelValidateBeforeCall(Client body, final ProgressResponseBody.ProgressListener progressListener, final ProgressRequestBody.ProgressRequestListener progressRequestListener) throws ApiException {
-        
-        // verify the required parameter 'body' is set
-        if (body == null) {
-            throw new ApiException("Missing the required parameter 'body' when calling testClientModel(Async)");
-        }
-        
-        
-        com.squareup.okhttp.Call call = testClientModelCall(body, progressListener, progressRequestListener);
-        return call;
-
-        
-        
-        
-        
-    }
-
-    /**
-     * To test \&quot;client\&quot; model
-     * To test \&quot;client\&quot; model
-     * @param body client model (required)
-     * @return Client
-     * @throws ApiException If fail to call the API, e.g. server error or cannot deserialize the response body
-     */
-    public Client testClientModel(Client body) throws ApiException {
-        ApiResponse<Client> resp = testClientModelWithHttpInfo(body);
-        return resp.getData();
-    }
-
-    /**
-     * To test \&quot;client\&quot; model
-     * To test \&quot;client\&quot; model
-     * @param body client model (required)
-     * @return ApiResponse&lt;Client&gt;
-     * @throws ApiException If fail to call the API, e.g. server error or cannot deserialize the response body
-     */
-    public ApiResponse<Client> testClientModelWithHttpInfo(Client body) throws ApiException {
-        com.squareup.okhttp.Call call = testClientModelValidateBeforeCall(body, null, null);
-        Type localVarReturnType = new TypeToken<Client>(){}.getType();
-        return apiClient.execute(call, localVarReturnType);
-    }
-
-    /**
-     * To test \&quot;client\&quot; model (asynchronously)
-     * To test \&quot;client\&quot; model
-     * @param body client model (required)
-     * @param callback The callback to be executed when the API call finishes
-     * @return The request call
-     * @throws ApiException If fail to process the API call, e.g. serializing the request body object
-     */
-    public com.squareup.okhttp.Call testClientModelAsync(Client body, final ApiCallback<Client> callback) throws ApiException {
-
-        ProgressResponseBody.ProgressListener progressListener = null;
-        ProgressRequestBody.ProgressRequestListener progressRequestListener = null;
-
-        if (callback != null) {
-            progressListener = new ProgressResponseBody.ProgressListener() {
-                @Override
-                public void update(long bytesRead, long contentLength, boolean done) {
-                    callback.onDownloadProgress(bytesRead, contentLength, done);
-                }
-            };
-
-            progressRequestListener = new ProgressRequestBody.ProgressRequestListener() {
-                @Override
-                public void onRequestProgress(long bytesWritten, long contentLength, boolean done) {
-                    callback.onUploadProgress(bytesWritten, contentLength, done);
-                }
-            };
-        }
-
-        com.squareup.okhttp.Call call = testClientModelValidateBeforeCall(body, progressListener, progressRequestListener);
-        Type localVarReturnType = new TypeToken<Client>(){}.getType();
-        apiClient.executeAsync(call, localVarReturnType, callback);
-        return call;
-    }
-    /* Build call for testEndpointParameters */
-    private com.squareup.okhttp.Call testEndpointParametersCall(BigDecimal number, Double _double, String patternWithoutDelimiter, byte[] _byte, Integer integer, Integer int32, Long int64, Float _float, String string, byte[] binary, LocalDate date, DateTime dateTime, String password, String paramCallback, final ProgressResponseBody.ProgressListener progressListener, final ProgressRequestBody.ProgressRequestListener progressRequestListener) throws ApiException {
-        Object localVarPostBody = null;
-        
-        // create path and map variables
-        String localVarPath = "/fake".replaceAll("\\{format\\}","json");
-
-        List<Pair> localVarQueryParams = new ArrayList<Pair>();
-
-        Map<String, String> localVarHeaderParams = new HashMap<String, String>();
-
-        Map<String, Object> localVarFormParams = new HashMap<String, Object>();
-        if (integer != null)
-        localVarFormParams.put("integer", integer);
-        if (int32 != null)
-        localVarFormParams.put("int32", int32);
-        if (int64 != null)
-        localVarFormParams.put("int64", int64);
-        if (number != null)
-        localVarFormParams.put("number", number);
-        if (_float != null)
-        localVarFormParams.put("float", _float);
-        if (_double != null)
-        localVarFormParams.put("double", _double);
-        if (string != null)
-        localVarFormParams.put("string", string);
-        if (patternWithoutDelimiter != null)
-        localVarFormParams.put("pattern_without_delimiter", patternWithoutDelimiter);
-        if (_byte != null)
-        localVarFormParams.put("byte", _byte);
-        if (binary != null)
-        localVarFormParams.put("binary", binary);
-        if (date != null)
-        localVarFormParams.put("date", date);
-        if (dateTime != null)
-        localVarFormParams.put("dateTime", dateTime);
-        if (password != null)
-        localVarFormParams.put("password", password);
-        if (paramCallback != null)
-        localVarFormParams.put("callback", paramCallback);
-
-        final String[] localVarAccepts = {
-            "application/xml; charset=utf-8", "application/json; charset=utf-8"
-        };
-        final String localVarAccept = apiClient.selectHeaderAccept(localVarAccepts);
-        if (localVarAccept != null) localVarHeaderParams.put("Accept", localVarAccept);
-
-        final String[] localVarContentTypes = {
-            "application/xml; charset=utf-8", "application/json; charset=utf-8"
-        };
-        final String localVarContentType = apiClient.selectHeaderContentType(localVarContentTypes);
-        localVarHeaderParams.put("Content-Type", localVarContentType);
-
-        if(progressListener != null) {
-            apiClient.getHttpClient().networkInterceptors().add(new com.squareup.okhttp.Interceptor() {
-                @Override
-                public com.squareup.okhttp.Response intercept(com.squareup.okhttp.Interceptor.Chain chain) throws IOException {
-                    com.squareup.okhttp.Response originalResponse = chain.proceed(chain.request());
-                    return originalResponse.newBuilder()
-                    .body(new ProgressResponseBody(originalResponse.body(), progressListener))
-                    .build();
-                }
-            });
-        }
-
-        String[] localVarAuthNames = new String[] { "http_basic_test" };
-        return apiClient.buildCall(localVarPath, "POST", localVarQueryParams, localVarPostBody, localVarHeaderParams, localVarFormParams, localVarAuthNames, progressRequestListener);
-    }
-    
-    @SuppressWarnings("rawtypes")
-    private com.squareup.okhttp.Call testEndpointParametersValidateBeforeCall(BigDecimal number, Double _double, String patternWithoutDelimiter, byte[] _byte, Integer integer, Integer int32, Long int64, Float _float, String string, byte[] binary, LocalDate date, DateTime dateTime, String password, String paramCallback, final ProgressResponseBody.ProgressListener progressListener, final ProgressRequestBody.ProgressRequestListener progressRequestListener) throws ApiException {
-        
-        // verify the required parameter 'number' is set
-        if (number == null) {
-            throw new ApiException("Missing the required parameter 'number' when calling testEndpointParameters(Async)");
-        }
-        
-        // verify the required parameter '_double' is set
-        if (_double == null) {
-            throw new ApiException("Missing the required parameter '_double' when calling testEndpointParameters(Async)");
-        }
-        
-        // verify the required parameter 'patternWithoutDelimiter' is set
-        if (patternWithoutDelimiter == null) {
-            throw new ApiException("Missing the required parameter 'patternWithoutDelimiter' when calling testEndpointParameters(Async)");
-        }
-        
-        // verify the required parameter '_byte' is set
-        if (_byte == null) {
-            throw new ApiException("Missing the required parameter '_byte' when calling testEndpointParameters(Async)");
-        }
-        
-        
-        com.squareup.okhttp.Call call = testEndpointParametersCall(number, _double, patternWithoutDelimiter, _byte, integer, int32, int64, _float, string, binary, date, dateTime, password, paramCallback, progressListener, progressRequestListener);
-        return call;
-
-        
-        
-        
-        
-    }
-
-    /**
-     * Fake endpoint for testing various parameters 假端點 偽のエンドポイント 가짜 엔드 포인트 
-     * Fake endpoint for testing various parameters 假端點 偽のエンドポイント 가짜 엔드 포인트 
-     * @param number None (required)
-     * @param _double None (required)
-     * @param patternWithoutDelimiter None (required)
-     * @param _byte None (required)
-     * @param integer None (optional)
-     * @param int32 None (optional)
-     * @param int64 None (optional)
-     * @param _float None (optional)
-     * @param string None (optional)
-     * @param binary None (optional)
-     * @param date None (optional)
-     * @param dateTime None (optional)
-     * @param password None (optional)
-     * @param paramCallback None (optional)
-     * @throws ApiException If fail to call the API, e.g. server error or cannot deserialize the response body
-     */
-    public void testEndpointParameters(BigDecimal number, Double _double, String patternWithoutDelimiter, byte[] _byte, Integer integer, Integer int32, Long int64, Float _float, String string, byte[] binary, LocalDate date, DateTime dateTime, String password, String paramCallback) throws ApiException {
-        testEndpointParametersWithHttpInfo(number, _double, patternWithoutDelimiter, _byte, integer, int32, int64, _float, string, binary, date, dateTime, password, paramCallback);
-    }
-
-    /**
-     * Fake endpoint for testing various parameters 假端點 偽のエンドポイント 가짜 엔드 포인트 
-     * Fake endpoint for testing various parameters 假端點 偽のエンドポイント 가짜 엔드 포인트 
-     * @param number None (required)
-     * @param _double None (required)
-     * @param patternWithoutDelimiter None (required)
-     * @param _byte None (required)
-     * @param integer None (optional)
-     * @param int32 None (optional)
-     * @param int64 None (optional)
-     * @param _float None (optional)
-     * @param string None (optional)
-     * @param binary None (optional)
-     * @param date None (optional)
-     * @param dateTime None (optional)
-     * @param password None (optional)
-     * @param paramCallback None (optional)
-     * @return ApiResponse&lt;Void&gt;
-     * @throws ApiException If fail to call the API, e.g. server error or cannot deserialize the response body
-     */
-    public ApiResponse<Void> testEndpointParametersWithHttpInfo(BigDecimal number, Double _double, String patternWithoutDelimiter, byte[] _byte, Integer integer, Integer int32, Long int64, Float _float, String string, byte[] binary, LocalDate date, DateTime dateTime, String password, String paramCallback) throws ApiException {
-        com.squareup.okhttp.Call call = testEndpointParametersValidateBeforeCall(number, _double, patternWithoutDelimiter, _byte, integer, int32, int64, _float, string, binary, date, dateTime, password, paramCallback, null, null);
-        return apiClient.execute(call);
-    }
-
-    /**
-     * Fake endpoint for testing various parameters 假端點 偽のエンドポイント 가짜 엔드 포인트  (asynchronously)
-     * Fake endpoint for testing various parameters 假端點 偽のエンドポイント 가짜 엔드 포인트 
-     * @param number None (required)
-     * @param _double None (required)
-     * @param patternWithoutDelimiter None (required)
-     * @param _byte None (required)
-     * @param integer None (optional)
-     * @param int32 None (optional)
-     * @param int64 None (optional)
-     * @param _float None (optional)
-     * @param string None (optional)
-     * @param binary None (optional)
-     * @param date None (optional)
-     * @param dateTime None (optional)
-     * @param password None (optional)
-     * @param paramCallback None (optional)
-     * @param callback The callback to be executed when the API call finishes
-     * @return The request call
-     * @throws ApiException If fail to process the API call, e.g. serializing the request body object
-     */
-    public com.squareup.okhttp.Call testEndpointParametersAsync(BigDecimal number, Double _double, String patternWithoutDelimiter, byte[] _byte, Integer integer, Integer int32, Long int64, Float _float, String string, byte[] binary, LocalDate date, DateTime dateTime, String password, String paramCallback, final ApiCallback<Void> callback) throws ApiException {
-
-        ProgressResponseBody.ProgressListener progressListener = null;
-        ProgressRequestBody.ProgressRequestListener progressRequestListener = null;
-
-        if (callback != null) {
-            progressListener = new ProgressResponseBody.ProgressListener() {
-                @Override
-                public void update(long bytesRead, long contentLength, boolean done) {
-                    callback.onDownloadProgress(bytesRead, contentLength, done);
-                }
-            };
-
-            progressRequestListener = new ProgressRequestBody.ProgressRequestListener() {
-                @Override
-                public void onRequestProgress(long bytesWritten, long contentLength, boolean done) {
-                    callback.onUploadProgress(bytesWritten, contentLength, done);
-                }
-            };
-        }
-
-        com.squareup.okhttp.Call call = testEndpointParametersValidateBeforeCall(number, _double, patternWithoutDelimiter, _byte, integer, int32, int64, _float, string, binary, date, dateTime, password, paramCallback, progressListener, progressRequestListener);
-        apiClient.executeAsync(call, callback);
-        return call;
-    }
-    /* Build call for testEnumParameters */
-    private com.squareup.okhttp.Call testEnumParametersCall(List<String> enumFormStringArray, String enumFormString, List<String> enumHeaderStringArray, String enumHeaderString, List<String> enumQueryStringArray, String enumQueryString, Integer enumQueryInteger, Double enumQueryDouble, final ProgressResponseBody.ProgressListener progressListener, final ProgressRequestBody.ProgressRequestListener progressRequestListener) throws ApiException {
-        Object localVarPostBody = null;
-        
-        // create path and map variables
-        String localVarPath = "/fake".replaceAll("\\{format\\}","json");
-
-        List<Pair> localVarQueryParams = new ArrayList<Pair>();
-        if (enumQueryStringArray != null)
-        localVarQueryParams.addAll(apiClient.parameterToPairs("csv", "enum_query_string_array", enumQueryStringArray));
-        if (enumQueryString != null)
-        localVarQueryParams.addAll(apiClient.parameterToPairs("", "enum_query_string", enumQueryString));
-        if (enumQueryInteger != null)
-        localVarQueryParams.addAll(apiClient.parameterToPairs("", "enum_query_integer", enumQueryInteger));
-
-        Map<String, String> localVarHeaderParams = new HashMap<String, String>();
-        if (enumHeaderStringArray != null)
-        localVarHeaderParams.put("enum_header_string_array", apiClient.parameterToString(enumHeaderStringArray));
-        if (enumHeaderString != null)
-        localVarHeaderParams.put("enum_header_string", apiClient.parameterToString(enumHeaderString));
-
-        Map<String, Object> localVarFormParams = new HashMap<String, Object>();
-        if (enumFormStringArray != null)
-        localVarFormParams.put("enum_form_string_array", enumFormStringArray);
-        if (enumFormString != null)
-        localVarFormParams.put("enum_form_string", enumFormString);
-        if (enumQueryDouble != null)
-        localVarFormParams.put("enum_query_double", enumQueryDouble);
-
-        final String[] localVarAccepts = {
-            "*/*"
-        };
-        final String localVarAccept = apiClient.selectHeaderAccept(localVarAccepts);
-        if (localVarAccept != null) localVarHeaderParams.put("Accept", localVarAccept);
-
-        final String[] localVarContentTypes = {
-            "*/*"
-        };
-        final String localVarContentType = apiClient.selectHeaderContentType(localVarContentTypes);
-        localVarHeaderParams.put("Content-Type", localVarContentType);
-
-        if(progressListener != null) {
-            apiClient.getHttpClient().networkInterceptors().add(new com.squareup.okhttp.Interceptor() {
-                @Override
-                public com.squareup.okhttp.Response intercept(com.squareup.okhttp.Interceptor.Chain chain) throws IOException {
-                    com.squareup.okhttp.Response originalResponse = chain.proceed(chain.request());
-                    return originalResponse.newBuilder()
-                    .body(new ProgressResponseBody(originalResponse.body(), progressListener))
-                    .build();
-                }
-            });
-        }
-
-        String[] localVarAuthNames = new String[] {  };
-        return apiClient.buildCall(localVarPath, "GET", localVarQueryParams, localVarPostBody, localVarHeaderParams, localVarFormParams, localVarAuthNames, progressRequestListener);
-    }
-    
-    @SuppressWarnings("rawtypes")
-    private com.squareup.okhttp.Call testEnumParametersValidateBeforeCall(List<String> enumFormStringArray, String enumFormString, List<String> enumHeaderStringArray, String enumHeaderString, List<String> enumQueryStringArray, String enumQueryString, Integer enumQueryInteger, Double enumQueryDouble, final ProgressResponseBody.ProgressListener progressListener, final ProgressRequestBody.ProgressRequestListener progressRequestListener) throws ApiException {
-        
-        
-        com.squareup.okhttp.Call call = testEnumParametersCall(enumFormStringArray, enumFormString, enumHeaderStringArray, enumHeaderString, enumQueryStringArray, enumQueryString, enumQueryInteger, enumQueryDouble, progressListener, progressRequestListener);
-        return call;
-
-        
-        
-        
-        
-    }
-
-    /**
-     * To test enum parameters
-     * To test enum parameters
-     * @param enumFormStringArray Form parameter enum test (string array) (optional)
-     * @param enumFormString Form parameter enum test (string) (optional, default to -efg)
-     * @param enumHeaderStringArray Header parameter enum test (string array) (optional)
-     * @param enumHeaderString Header parameter enum test (string) (optional, default to -efg)
-     * @param enumQueryStringArray Query parameter enum test (string array) (optional)
-     * @param enumQueryString Query parameter enum test (string) (optional, default to -efg)
-     * @param enumQueryInteger Query parameter enum test (double) (optional)
-     * @param enumQueryDouble Query parameter enum test (double) (optional)
-     * @throws ApiException If fail to call the API, e.g. server error or cannot deserialize the response body
-     */
-    public void testEnumParameters(List<String> enumFormStringArray, String enumFormString, List<String> enumHeaderStringArray, String enumHeaderString, List<String> enumQueryStringArray, String enumQueryString, Integer enumQueryInteger, Double enumQueryDouble) throws ApiException {
-        testEnumParametersWithHttpInfo(enumFormStringArray, enumFormString, enumHeaderStringArray, enumHeaderString, enumQueryStringArray, enumQueryString, enumQueryInteger, enumQueryDouble);
-    }
-
-    /**
-     * To test enum parameters
-     * To test enum parameters
-     * @param enumFormStringArray Form parameter enum test (string array) (optional)
-     * @param enumFormString Form parameter enum test (string) (optional, default to -efg)
-     * @param enumHeaderStringArray Header parameter enum test (string array) (optional)
-     * @param enumHeaderString Header parameter enum test (string) (optional, default to -efg)
-     * @param enumQueryStringArray Query parameter enum test (string array) (optional)
-     * @param enumQueryString Query parameter enum test (string) (optional, default to -efg)
-     * @param enumQueryInteger Query parameter enum test (double) (optional)
-     * @param enumQueryDouble Query parameter enum test (double) (optional)
-     * @return ApiResponse&lt;Void&gt;
-     * @throws ApiException If fail to call the API, e.g. server error or cannot deserialize the response body
-     */
-    public ApiResponse<Void> testEnumParametersWithHttpInfo(List<String> enumFormStringArray, String enumFormString, List<String> enumHeaderStringArray, String enumHeaderString, List<String> enumQueryStringArray, String enumQueryString, Integer enumQueryInteger, Double enumQueryDouble) throws ApiException {
-        com.squareup.okhttp.Call call = testEnumParametersValidateBeforeCall(enumFormStringArray, enumFormString, enumHeaderStringArray, enumHeaderString, enumQueryStringArray, enumQueryString, enumQueryInteger, enumQueryDouble, null, null);
-        return apiClient.execute(call);
-    }
-
-    /**
-     * To test enum parameters (asynchronously)
-     * To test enum parameters
-     * @param enumFormStringArray Form parameter enum test (string array) (optional)
-     * @param enumFormString Form parameter enum test (string) (optional, default to -efg)
-     * @param enumHeaderStringArray Header parameter enum test (string array) (optional)
-     * @param enumHeaderString Header parameter enum test (string) (optional, default to -efg)
-     * @param enumQueryStringArray Query parameter enum test (string array) (optional)
-     * @param enumQueryString Query parameter enum test (string) (optional, default to -efg)
-     * @param enumQueryInteger Query parameter enum test (double) (optional)
-     * @param enumQueryDouble Query parameter enum test (double) (optional)
-     * @param callback The callback to be executed when the API call finishes
-     * @return The request call
-     * @throws ApiException If fail to process the API call, e.g. serializing the request body object
-     */
-    public com.squareup.okhttp.Call testEnumParametersAsync(List<String> enumFormStringArray, String enumFormString, List<String> enumHeaderStringArray, String enumHeaderString, List<String> enumQueryStringArray, String enumQueryString, Integer enumQueryInteger, Double enumQueryDouble, final ApiCallback<Void> callback) throws ApiException {
-
-        ProgressResponseBody.ProgressListener progressListener = null;
-        ProgressRequestBody.ProgressRequestListener progressRequestListener = null;
-
-        if (callback != null) {
-            progressListener = new ProgressResponseBody.ProgressListener() {
-                @Override
-                public void update(long bytesRead, long contentLength, boolean done) {
-                    callback.onDownloadProgress(bytesRead, contentLength, done);
-                }
-            };
-
-            progressRequestListener = new ProgressRequestBody.ProgressRequestListener() {
-                @Override
-                public void onRequestProgress(long bytesWritten, long contentLength, boolean done) {
-                    callback.onUploadProgress(bytesWritten, contentLength, done);
-                }
-            };
-        }
-
-        com.squareup.okhttp.Call call = testEnumParametersValidateBeforeCall(enumFormStringArray, enumFormString, enumHeaderStringArray, enumHeaderString, enumQueryStringArray, enumQueryString, enumQueryInteger, enumQueryDouble, progressListener, progressRequestListener);
-        apiClient.executeAsync(call, callback);
-        return call;
-    }
-}
->>>>>>> 93a63dbd
+}