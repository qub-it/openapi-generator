--- conflicted
+++ resolved
@@ -52,12 +52,7 @@
 
 public class ApiClient {
 
-<<<<<<< HEAD
-    private String basePath = "http://petstore.swagger.io/v2";
-=======
     private String basePath = "http://petstore.swagger.io:80/v2";
-    private boolean lenientOnJson = false;
->>>>>>> db71d973
     private boolean debugging = false;
     private Map<String, String> defaultHeaderMap = new HashMap<String, String>();
     private String tempFolderPath = null;
