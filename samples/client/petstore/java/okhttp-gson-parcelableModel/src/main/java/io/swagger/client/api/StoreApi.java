/*
 * Swagger Petstore
 * This spec is mainly for testing Petstore server and contains fake endpoints, models. Please do not use this for any other purpose. Special characters: \" \\
 *
 * OpenAPI spec version: 1.0.0
 * Contact: apiteam@swagger.io
 *
 * NOTE: This class is auto generated by the swagger code generator program.
 * https://github.com/swagger-api/swagger-codegen.git
 * Do not edit the class manually.
 */
<<<<<<< HEAD


package io.swagger.client.api;

import io.swagger.client.ApiCallback;
import io.swagger.client.ApiClient;
import io.swagger.client.ApiException;
import io.swagger.client.ApiResponse;
import io.swagger.client.Configuration;
import io.swagger.client.Pair;
import io.swagger.client.ProgressRequestBody;
import io.swagger.client.ProgressResponseBody;

import com.google.gson.reflect.TypeToken;

import java.io.IOException;


import io.swagger.client.model.Order;

import java.lang.reflect.Type;
import java.util.ArrayList;
import java.util.HashMap;
import java.util.List;
import java.util.Map;

public class StoreApi {
    private ApiClient apiClient;

    public StoreApi() {
        this(Configuration.getDefaultApiClient());
    }

    public StoreApi(ApiClient apiClient) {
        this.apiClient = apiClient;
    }

    public ApiClient getApiClient() {
        return apiClient;
    }

    public void setApiClient(ApiClient apiClient) {
        this.apiClient = apiClient;
    }

    /* Build call for deleteOrder */
    private com.squareup.okhttp.Call deleteOrderCall(String orderId, final ProgressResponseBody.ProgressListener progressListener, final ProgressRequestBody.ProgressRequestListener progressRequestListener) throws ApiException {
        Object localVarPostBody = null;
        
        // create path and map variables
        String localVarPath = "/store/order/{orderId}".replaceAll("\\{format\\}","json")
        .replaceAll("\\{" + "orderId" + "\\}", apiClient.escapeString(orderId.toString()));

        List<Pair> localVarQueryParams = new ArrayList<Pair>();

        Map<String, String> localVarHeaderParams = new HashMap<String, String>();

        Map<String, Object> localVarFormParams = new HashMap<String, Object>();

        final String[] localVarAccepts = {
            "application/xml", "application/json"
        };
        final String localVarAccept = apiClient.selectHeaderAccept(localVarAccepts);
        if (localVarAccept != null) localVarHeaderParams.put("Accept", localVarAccept);

        final String[] localVarContentTypes = {
            
        };
        final String localVarContentType = apiClient.selectHeaderContentType(localVarContentTypes);
        localVarHeaderParams.put("Content-Type", localVarContentType);

        if(progressListener != null) {
            apiClient.getHttpClient().networkInterceptors().add(new com.squareup.okhttp.Interceptor() {
                @Override
                public com.squareup.okhttp.Response intercept(com.squareup.okhttp.Interceptor.Chain chain) throws IOException {
                    com.squareup.okhttp.Response originalResponse = chain.proceed(chain.request());
                    return originalResponse.newBuilder()
                    .body(new ProgressResponseBody(originalResponse.body(), progressListener))
                    .build();
                }
            });
        }

        String[] localVarAuthNames = new String[] {  };
        return apiClient.buildCall(localVarPath, "DELETE", localVarQueryParams, localVarPostBody, localVarHeaderParams, localVarFormParams, localVarAuthNames, progressRequestListener);
    }
    
    @SuppressWarnings("rawtypes")
    private com.squareup.okhttp.Call deleteOrderValidateBeforeCall(String orderId, final ProgressResponseBody.ProgressListener progressListener, final ProgressRequestBody.ProgressRequestListener progressRequestListener) throws ApiException {
        
        // verify the required parameter 'orderId' is set
        if (orderId == null) {
            throw new ApiException("Missing the required parameter 'orderId' when calling deleteOrder(Async)");
        }
        
        
        com.squareup.okhttp.Call call = deleteOrderCall(orderId, progressListener, progressRequestListener);
        return call;

        
        
        
        
    }

    /**
     * Delete purchase order by ID
     * For valid response try integer IDs with value &lt; 1000. Anything above 1000 or nonintegers will generate API errors
     * @param orderId ID of the order that needs to be deleted (required)
     * @throws ApiException If fail to call the API, e.g. server error or cannot deserialize the response body
     */
    public void deleteOrder(String orderId) throws ApiException {
        deleteOrderWithHttpInfo(orderId);
    }

    /**
     * Delete purchase order by ID
     * For valid response try integer IDs with value &lt; 1000. Anything above 1000 or nonintegers will generate API errors
     * @param orderId ID of the order that needs to be deleted (required)
     * @return ApiResponse&lt;Void&gt;
     * @throws ApiException If fail to call the API, e.g. server error or cannot deserialize the response body
     */
    public ApiResponse<Void> deleteOrderWithHttpInfo(String orderId) throws ApiException {
        com.squareup.okhttp.Call call = deleteOrderValidateBeforeCall(orderId, null, null);
        return apiClient.execute(call);
    }

    /**
     * Delete purchase order by ID (asynchronously)
     * For valid response try integer IDs with value &lt; 1000. Anything above 1000 or nonintegers will generate API errors
     * @param orderId ID of the order that needs to be deleted (required)
     * @param callback The callback to be executed when the API call finishes
     * @return The request call
     * @throws ApiException If fail to process the API call, e.g. serializing the request body object
     */
    public com.squareup.okhttp.Call deleteOrderAsync(String orderId, final ApiCallback<Void> callback) throws ApiException {

        ProgressResponseBody.ProgressListener progressListener = null;
        ProgressRequestBody.ProgressRequestListener progressRequestListener = null;

        if (callback != null) {
            progressListener = new ProgressResponseBody.ProgressListener() {
                @Override
                public void update(long bytesRead, long contentLength, boolean done) {
                    callback.onDownloadProgress(bytesRead, contentLength, done);
                }
            };

            progressRequestListener = new ProgressRequestBody.ProgressRequestListener() {
                @Override
                public void onRequestProgress(long bytesWritten, long contentLength, boolean done) {
                    callback.onUploadProgress(bytesWritten, contentLength, done);
                }
            };
        }

        com.squareup.okhttp.Call call = deleteOrderValidateBeforeCall(orderId, progressListener, progressRequestListener);
        apiClient.executeAsync(call, callback);
        return call;
    }
    /* Build call for getInventory */
    private com.squareup.okhttp.Call getInventoryCall(final ProgressResponseBody.ProgressListener progressListener, final ProgressRequestBody.ProgressRequestListener progressRequestListener) throws ApiException {
        Object localVarPostBody = null;
        
        // create path and map variables
        String localVarPath = "/store/inventory".replaceAll("\\{format\\}","json");

        List<Pair> localVarQueryParams = new ArrayList<Pair>();

        Map<String, String> localVarHeaderParams = new HashMap<String, String>();

        Map<String, Object> localVarFormParams = new HashMap<String, Object>();

        final String[] localVarAccepts = {
            "application/json"
        };
        final String localVarAccept = apiClient.selectHeaderAccept(localVarAccepts);
        if (localVarAccept != null) localVarHeaderParams.put("Accept", localVarAccept);

        final String[] localVarContentTypes = {
            
        };
        final String localVarContentType = apiClient.selectHeaderContentType(localVarContentTypes);
        localVarHeaderParams.put("Content-Type", localVarContentType);

        if(progressListener != null) {
            apiClient.getHttpClient().networkInterceptors().add(new com.squareup.okhttp.Interceptor() {
                @Override
                public com.squareup.okhttp.Response intercept(com.squareup.okhttp.Interceptor.Chain chain) throws IOException {
                    com.squareup.okhttp.Response originalResponse = chain.proceed(chain.request());
                    return originalResponse.newBuilder()
                    .body(new ProgressResponseBody(originalResponse.body(), progressListener))
                    .build();
                }
            });
        }

        String[] localVarAuthNames = new String[] { "api_key" };
        return apiClient.buildCall(localVarPath, "GET", localVarQueryParams, localVarPostBody, localVarHeaderParams, localVarFormParams, localVarAuthNames, progressRequestListener);
    }
    
    @SuppressWarnings("rawtypes")
    private com.squareup.okhttp.Call getInventoryValidateBeforeCall(final ProgressResponseBody.ProgressListener progressListener, final ProgressRequestBody.ProgressRequestListener progressRequestListener) throws ApiException {
        
        
        com.squareup.okhttp.Call call = getInventoryCall(progressListener, progressRequestListener);
        return call;

        
        
        
        
    }

    /**
     * Returns pet inventories by status
     * Returns a map of status codes to quantities
     * @return Map&lt;String, Integer&gt;
     * @throws ApiException If fail to call the API, e.g. server error or cannot deserialize the response body
     */
    public Map<String, Integer> getInventory() throws ApiException {
        ApiResponse<Map<String, Integer>> resp = getInventoryWithHttpInfo();
        return resp.getData();
    }

    /**
     * Returns pet inventories by status
     * Returns a map of status codes to quantities
     * @return ApiResponse&lt;Map&lt;String, Integer&gt;&gt;
     * @throws ApiException If fail to call the API, e.g. server error or cannot deserialize the response body
     */
    public ApiResponse<Map<String, Integer>> getInventoryWithHttpInfo() throws ApiException {
        com.squareup.okhttp.Call call = getInventoryValidateBeforeCall(null, null);
        Type localVarReturnType = new TypeToken<Map<String, Integer>>(){}.getType();
        return apiClient.execute(call, localVarReturnType);
    }

    /**
     * Returns pet inventories by status (asynchronously)
     * Returns a map of status codes to quantities
     * @param callback The callback to be executed when the API call finishes
     * @return The request call
     * @throws ApiException If fail to process the API call, e.g. serializing the request body object
     */
    public com.squareup.okhttp.Call getInventoryAsync(final ApiCallback<Map<String, Integer>> callback) throws ApiException {

        ProgressResponseBody.ProgressListener progressListener = null;
        ProgressRequestBody.ProgressRequestListener progressRequestListener = null;

        if (callback != null) {
            progressListener = new ProgressResponseBody.ProgressListener() {
                @Override
                public void update(long bytesRead, long contentLength, boolean done) {
                    callback.onDownloadProgress(bytesRead, contentLength, done);
                }
            };

            progressRequestListener = new ProgressRequestBody.ProgressRequestListener() {
                @Override
                public void onRequestProgress(long bytesWritten, long contentLength, boolean done) {
                    callback.onUploadProgress(bytesWritten, contentLength, done);
                }
            };
        }

        com.squareup.okhttp.Call call = getInventoryValidateBeforeCall(progressListener, progressRequestListener);
        Type localVarReturnType = new TypeToken<Map<String, Integer>>(){}.getType();
        apiClient.executeAsync(call, localVarReturnType, callback);
        return call;
    }
    /* Build call for getOrderById */
    private com.squareup.okhttp.Call getOrderByIdCall(Long orderId, final ProgressResponseBody.ProgressListener progressListener, final ProgressRequestBody.ProgressRequestListener progressRequestListener) throws ApiException {
        Object localVarPostBody = null;
        
        // create path and map variables
        String localVarPath = "/store/order/{orderId}".replaceAll("\\{format\\}","json")
        .replaceAll("\\{" + "orderId" + "\\}", apiClient.escapeString(orderId.toString()));

        List<Pair> localVarQueryParams = new ArrayList<Pair>();

        Map<String, String> localVarHeaderParams = new HashMap<String, String>();

        Map<String, Object> localVarFormParams = new HashMap<String, Object>();

        final String[] localVarAccepts = {
            "application/xml", "application/json"
        };
        final String localVarAccept = apiClient.selectHeaderAccept(localVarAccepts);
        if (localVarAccept != null) localVarHeaderParams.put("Accept", localVarAccept);

        final String[] localVarContentTypes = {
            
        };
        final String localVarContentType = apiClient.selectHeaderContentType(localVarContentTypes);
        localVarHeaderParams.put("Content-Type", localVarContentType);

        if(progressListener != null) {
            apiClient.getHttpClient().networkInterceptors().add(new com.squareup.okhttp.Interceptor() {
                @Override
                public com.squareup.okhttp.Response intercept(com.squareup.okhttp.Interceptor.Chain chain) throws IOException {
                    com.squareup.okhttp.Response originalResponse = chain.proceed(chain.request());
                    return originalResponse.newBuilder()
                    .body(new ProgressResponseBody(originalResponse.body(), progressListener))
                    .build();
                }
            });
        }

        String[] localVarAuthNames = new String[] {  };
        return apiClient.buildCall(localVarPath, "GET", localVarQueryParams, localVarPostBody, localVarHeaderParams, localVarFormParams, localVarAuthNames, progressRequestListener);
    }
    
    @SuppressWarnings("rawtypes")
    private com.squareup.okhttp.Call getOrderByIdValidateBeforeCall(Long orderId, final ProgressResponseBody.ProgressListener progressListener, final ProgressRequestBody.ProgressRequestListener progressRequestListener) throws ApiException {
        
        // verify the required parameter 'orderId' is set
        if (orderId == null) {
            throw new ApiException("Missing the required parameter 'orderId' when calling getOrderById(Async)");
        }
        
        
        com.squareup.okhttp.Call call = getOrderByIdCall(orderId, progressListener, progressRequestListener);
        return call;

        
        
        
        
    }

    /**
     * Find purchase order by ID
     * For valid response try integer IDs with value &lt;&#x3D; 5 or &gt; 10. Other values will generated exceptions
     * @param orderId ID of pet that needs to be fetched (required)
     * @return Order
     * @throws ApiException If fail to call the API, e.g. server error or cannot deserialize the response body
     */
    public Order getOrderById(Long orderId) throws ApiException {
        ApiResponse<Order> resp = getOrderByIdWithHttpInfo(orderId);
        return resp.getData();
    }

    /**
     * Find purchase order by ID
     * For valid response try integer IDs with value &lt;&#x3D; 5 or &gt; 10. Other values will generated exceptions
     * @param orderId ID of pet that needs to be fetched (required)
     * @return ApiResponse&lt;Order&gt;
     * @throws ApiException If fail to call the API, e.g. server error or cannot deserialize the response body
     */
    public ApiResponse<Order> getOrderByIdWithHttpInfo(Long orderId) throws ApiException {
        com.squareup.okhttp.Call call = getOrderByIdValidateBeforeCall(orderId, null, null);
        Type localVarReturnType = new TypeToken<Order>(){}.getType();
        return apiClient.execute(call, localVarReturnType);
    }

    /**
     * Find purchase order by ID (asynchronously)
     * For valid response try integer IDs with value &lt;&#x3D; 5 or &gt; 10. Other values will generated exceptions
     * @param orderId ID of pet that needs to be fetched (required)
     * @param callback The callback to be executed when the API call finishes
     * @return The request call
     * @throws ApiException If fail to process the API call, e.g. serializing the request body object
     */
    public com.squareup.okhttp.Call getOrderByIdAsync(Long orderId, final ApiCallback<Order> callback) throws ApiException {

        ProgressResponseBody.ProgressListener progressListener = null;
        ProgressRequestBody.ProgressRequestListener progressRequestListener = null;

        if (callback != null) {
            progressListener = new ProgressResponseBody.ProgressListener() {
                @Override
                public void update(long bytesRead, long contentLength, boolean done) {
                    callback.onDownloadProgress(bytesRead, contentLength, done);
                }
            };

            progressRequestListener = new ProgressRequestBody.ProgressRequestListener() {
                @Override
                public void onRequestProgress(long bytesWritten, long contentLength, boolean done) {
                    callback.onUploadProgress(bytesWritten, contentLength, done);
                }
            };
        }

        com.squareup.okhttp.Call call = getOrderByIdValidateBeforeCall(orderId, progressListener, progressRequestListener);
        Type localVarReturnType = new TypeToken<Order>(){}.getType();
        apiClient.executeAsync(call, localVarReturnType, callback);
        return call;
    }
    /* Build call for placeOrder */
    private com.squareup.okhttp.Call placeOrderCall(Order body, final ProgressResponseBody.ProgressListener progressListener, final ProgressRequestBody.ProgressRequestListener progressRequestListener) throws ApiException {
        Object localVarPostBody = body;
        
        // create path and map variables
        String localVarPath = "/store/order".replaceAll("\\{format\\}","json");

        List<Pair> localVarQueryParams = new ArrayList<Pair>();

        Map<String, String> localVarHeaderParams = new HashMap<String, String>();

        Map<String, Object> localVarFormParams = new HashMap<String, Object>();

        final String[] localVarAccepts = {
            "application/xml", "application/json"
        };
        final String localVarAccept = apiClient.selectHeaderAccept(localVarAccepts);
        if (localVarAccept != null) localVarHeaderParams.put("Accept", localVarAccept);

        final String[] localVarContentTypes = {
            
        };
        final String localVarContentType = apiClient.selectHeaderContentType(localVarContentTypes);
        localVarHeaderParams.put("Content-Type", localVarContentType);

        if(progressListener != null) {
            apiClient.getHttpClient().networkInterceptors().add(new com.squareup.okhttp.Interceptor() {
                @Override
                public com.squareup.okhttp.Response intercept(com.squareup.okhttp.Interceptor.Chain chain) throws IOException {
                    com.squareup.okhttp.Response originalResponse = chain.proceed(chain.request());
                    return originalResponse.newBuilder()
                    .body(new ProgressResponseBody(originalResponse.body(), progressListener))
                    .build();
                }
            });
        }

        String[] localVarAuthNames = new String[] {  };
        return apiClient.buildCall(localVarPath, "POST", localVarQueryParams, localVarPostBody, localVarHeaderParams, localVarFormParams, localVarAuthNames, progressRequestListener);
    }
    
    @SuppressWarnings("rawtypes")
    private com.squareup.okhttp.Call placeOrderValidateBeforeCall(Order body, final ProgressResponseBody.ProgressListener progressListener, final ProgressRequestBody.ProgressRequestListener progressRequestListener) throws ApiException {
        
        // verify the required parameter 'body' is set
        if (body == null) {
            throw new ApiException("Missing the required parameter 'body' when calling placeOrder(Async)");
        }
        
        
        com.squareup.okhttp.Call call = placeOrderCall(body, progressListener, progressRequestListener);
        return call;

        
        
        
        
    }

    /**
     * Place an order for a pet
     * 
     * @param body order placed for purchasing the pet (required)
     * @return Order
     * @throws ApiException If fail to call the API, e.g. server error or cannot deserialize the response body
     */
    public Order placeOrder(Order body) throws ApiException {
        ApiResponse<Order> resp = placeOrderWithHttpInfo(body);
        return resp.getData();
    }

    /**
     * Place an order for a pet
     * 
     * @param body order placed for purchasing the pet (required)
     * @return ApiResponse&lt;Order&gt;
     * @throws ApiException If fail to call the API, e.g. server error or cannot deserialize the response body
     */
    public ApiResponse<Order> placeOrderWithHttpInfo(Order body) throws ApiException {
        com.squareup.okhttp.Call call = placeOrderValidateBeforeCall(body, null, null);
        Type localVarReturnType = new TypeToken<Order>(){}.getType();
        return apiClient.execute(call, localVarReturnType);
    }

    /**
     * Place an order for a pet (asynchronously)
     * 
     * @param body order placed for purchasing the pet (required)
     * @param callback The callback to be executed when the API call finishes
     * @return The request call
     * @throws ApiException If fail to process the API call, e.g. serializing the request body object
     */
    public com.squareup.okhttp.Call placeOrderAsync(Order body, final ApiCallback<Order> callback) throws ApiException {

        ProgressResponseBody.ProgressListener progressListener = null;
        ProgressRequestBody.ProgressRequestListener progressRequestListener = null;

        if (callback != null) {
            progressListener = new ProgressResponseBody.ProgressListener() {
                @Override
                public void update(long bytesRead, long contentLength, boolean done) {
                    callback.onDownloadProgress(bytesRead, contentLength, done);
                }
            };

            progressRequestListener = new ProgressRequestBody.ProgressRequestListener() {
                @Override
                public void onRequestProgress(long bytesWritten, long contentLength, boolean done) {
                    callback.onUploadProgress(bytesWritten, contentLength, done);
                }
            };
        }

        com.squareup.okhttp.Call call = placeOrderValidateBeforeCall(body, progressListener, progressRequestListener);
        Type localVarReturnType = new TypeToken<Order>(){}.getType();
        apiClient.executeAsync(call, localVarReturnType, callback);
        return call;
    }
}
=======


package io.swagger.client.api;

import io.swagger.client.ApiCallback;
import io.swagger.client.ApiClient;
import io.swagger.client.ApiException;
import io.swagger.client.ApiResponse;
import io.swagger.client.Configuration;
import io.swagger.client.Pair;
import io.swagger.client.ProgressRequestBody;
import io.swagger.client.ProgressResponseBody;

import com.google.gson.reflect.TypeToken;

import java.io.IOException;


import io.swagger.client.model.Order;

import java.lang.reflect.Type;
import java.util.ArrayList;
import java.util.HashMap;
import java.util.List;
import java.util.Map;

public class StoreApi {
    private ApiClient apiClient;

    public StoreApi() {
        this(Configuration.getDefaultApiClient());
    }

    public StoreApi(ApiClient apiClient) {
        this.apiClient = apiClient;
    }

    public ApiClient getApiClient() {
        return apiClient;
    }

    public void setApiClient(ApiClient apiClient) {
        this.apiClient = apiClient;
    }

    /* Build call for deleteOrder */
    private com.squareup.okhttp.Call deleteOrderCall(String orderId, final ProgressResponseBody.ProgressListener progressListener, final ProgressRequestBody.ProgressRequestListener progressRequestListener) throws ApiException {
        Object localVarPostBody = null;
        
        // create path and map variables
        String localVarPath = "/store/order/{orderId}".replaceAll("\\{format\\}","json")
        .replaceAll("\\{" + "orderId" + "\\}", apiClient.escapeString(orderId.toString()));

        List<Pair> localVarQueryParams = new ArrayList<Pair>();

        Map<String, String> localVarHeaderParams = new HashMap<String, String>();

        Map<String, Object> localVarFormParams = new HashMap<String, Object>();

        final String[] localVarAccepts = {
            "application/xml", "application/json"
        };
        final String localVarAccept = apiClient.selectHeaderAccept(localVarAccepts);
        if (localVarAccept != null) localVarHeaderParams.put("Accept", localVarAccept);

        final String[] localVarContentTypes = {
            
        };
        final String localVarContentType = apiClient.selectHeaderContentType(localVarContentTypes);
        localVarHeaderParams.put("Content-Type", localVarContentType);

        if(progressListener != null) {
            apiClient.getHttpClient().networkInterceptors().add(new com.squareup.okhttp.Interceptor() {
                @Override
                public com.squareup.okhttp.Response intercept(com.squareup.okhttp.Interceptor.Chain chain) throws IOException {
                    com.squareup.okhttp.Response originalResponse = chain.proceed(chain.request());
                    return originalResponse.newBuilder()
                    .body(new ProgressResponseBody(originalResponse.body(), progressListener))
                    .build();
                }
            });
        }

        String[] localVarAuthNames = new String[] {  };
        return apiClient.buildCall(localVarPath, "DELETE", localVarQueryParams, localVarPostBody, localVarHeaderParams, localVarFormParams, localVarAuthNames, progressRequestListener);
    }
    
    @SuppressWarnings("rawtypes")
    private com.squareup.okhttp.Call deleteOrderValidateBeforeCall(String orderId, final ProgressResponseBody.ProgressListener progressListener, final ProgressRequestBody.ProgressRequestListener progressRequestListener) throws ApiException {
        
        // verify the required parameter 'orderId' is set
        if (orderId == null) {
            throw new ApiException("Missing the required parameter 'orderId' when calling deleteOrder(Async)");
        }
        
        
        com.squareup.okhttp.Call call = deleteOrderCall(orderId, progressListener, progressRequestListener);
        return call;

        
        
        
        
    }

    /**
     * Delete purchase order by ID
     * For valid response try integer IDs with value &lt; 1000. Anything above 1000 or nonintegers will generate API errors
     * @param orderId ID of the order that needs to be deleted (required)
     * @throws ApiException If fail to call the API, e.g. server error or cannot deserialize the response body
     */
    public void deleteOrder(String orderId) throws ApiException {
        deleteOrderWithHttpInfo(orderId);
    }

    /**
     * Delete purchase order by ID
     * For valid response try integer IDs with value &lt; 1000. Anything above 1000 or nonintegers will generate API errors
     * @param orderId ID of the order that needs to be deleted (required)
     * @return ApiResponse&lt;Void&gt;
     * @throws ApiException If fail to call the API, e.g. server error or cannot deserialize the response body
     */
    public ApiResponse<Void> deleteOrderWithHttpInfo(String orderId) throws ApiException {
        com.squareup.okhttp.Call call = deleteOrderValidateBeforeCall(orderId, null, null);
        return apiClient.execute(call);
    }

    /**
     * Delete purchase order by ID (asynchronously)
     * For valid response try integer IDs with value &lt; 1000. Anything above 1000 or nonintegers will generate API errors
     * @param orderId ID of the order that needs to be deleted (required)
     * @param callback The callback to be executed when the API call finishes
     * @return The request call
     * @throws ApiException If fail to process the API call, e.g. serializing the request body object
     */
    public com.squareup.okhttp.Call deleteOrderAsync(String orderId, final ApiCallback<Void> callback) throws ApiException {

        ProgressResponseBody.ProgressListener progressListener = null;
        ProgressRequestBody.ProgressRequestListener progressRequestListener = null;

        if (callback != null) {
            progressListener = new ProgressResponseBody.ProgressListener() {
                @Override
                public void update(long bytesRead, long contentLength, boolean done) {
                    callback.onDownloadProgress(bytesRead, contentLength, done);
                }
            };

            progressRequestListener = new ProgressRequestBody.ProgressRequestListener() {
                @Override
                public void onRequestProgress(long bytesWritten, long contentLength, boolean done) {
                    callback.onUploadProgress(bytesWritten, contentLength, done);
                }
            };
        }

        com.squareup.okhttp.Call call = deleteOrderValidateBeforeCall(orderId, progressListener, progressRequestListener);
        apiClient.executeAsync(call, callback);
        return call;
    }
    /* Build call for getInventory */
    private com.squareup.okhttp.Call getInventoryCall(final ProgressResponseBody.ProgressListener progressListener, final ProgressRequestBody.ProgressRequestListener progressRequestListener) throws ApiException {
        Object localVarPostBody = null;
        
        // create path and map variables
        String localVarPath = "/store/inventory".replaceAll("\\{format\\}","json");

        List<Pair> localVarQueryParams = new ArrayList<Pair>();

        Map<String, String> localVarHeaderParams = new HashMap<String, String>();

        Map<String, Object> localVarFormParams = new HashMap<String, Object>();

        final String[] localVarAccepts = {
            "application/json"
        };
        final String localVarAccept = apiClient.selectHeaderAccept(localVarAccepts);
        if (localVarAccept != null) localVarHeaderParams.put("Accept", localVarAccept);

        final String[] localVarContentTypes = {
            
        };
        final String localVarContentType = apiClient.selectHeaderContentType(localVarContentTypes);
        localVarHeaderParams.put("Content-Type", localVarContentType);

        if(progressListener != null) {
            apiClient.getHttpClient().networkInterceptors().add(new com.squareup.okhttp.Interceptor() {
                @Override
                public com.squareup.okhttp.Response intercept(com.squareup.okhttp.Interceptor.Chain chain) throws IOException {
                    com.squareup.okhttp.Response originalResponse = chain.proceed(chain.request());
                    return originalResponse.newBuilder()
                    .body(new ProgressResponseBody(originalResponse.body(), progressListener))
                    .build();
                }
            });
        }

        String[] localVarAuthNames = new String[] { "api_key" };
        return apiClient.buildCall(localVarPath, "GET", localVarQueryParams, localVarPostBody, localVarHeaderParams, localVarFormParams, localVarAuthNames, progressRequestListener);
    }
    
    @SuppressWarnings("rawtypes")
    private com.squareup.okhttp.Call getInventoryValidateBeforeCall(final ProgressResponseBody.ProgressListener progressListener, final ProgressRequestBody.ProgressRequestListener progressRequestListener) throws ApiException {
        
        
        com.squareup.okhttp.Call call = getInventoryCall(progressListener, progressRequestListener);
        return call;

        
        
        
        
    }

    /**
     * Returns pet inventories by status
     * Returns a map of status codes to quantities
     * @return Map&lt;String, Integer&gt;
     * @throws ApiException If fail to call the API, e.g. server error or cannot deserialize the response body
     */
    public Map<String, Integer> getInventory() throws ApiException {
        ApiResponse<Map<String, Integer>> resp = getInventoryWithHttpInfo();
        return resp.getData();
    }

    /**
     * Returns pet inventories by status
     * Returns a map of status codes to quantities
     * @return ApiResponse&lt;Map&lt;String, Integer&gt;&gt;
     * @throws ApiException If fail to call the API, e.g. server error or cannot deserialize the response body
     */
    public ApiResponse<Map<String, Integer>> getInventoryWithHttpInfo() throws ApiException {
        com.squareup.okhttp.Call call = getInventoryValidateBeforeCall(null, null);
        Type localVarReturnType = new TypeToken<Map<String, Integer>>(){}.getType();
        return apiClient.execute(call, localVarReturnType);
    }

    /**
     * Returns pet inventories by status (asynchronously)
     * Returns a map of status codes to quantities
     * @param callback The callback to be executed when the API call finishes
     * @return The request call
     * @throws ApiException If fail to process the API call, e.g. serializing the request body object
     */
    public com.squareup.okhttp.Call getInventoryAsync(final ApiCallback<Map<String, Integer>> callback) throws ApiException {

        ProgressResponseBody.ProgressListener progressListener = null;
        ProgressRequestBody.ProgressRequestListener progressRequestListener = null;

        if (callback != null) {
            progressListener = new ProgressResponseBody.ProgressListener() {
                @Override
                public void update(long bytesRead, long contentLength, boolean done) {
                    callback.onDownloadProgress(bytesRead, contentLength, done);
                }
            };

            progressRequestListener = new ProgressRequestBody.ProgressRequestListener() {
                @Override
                public void onRequestProgress(long bytesWritten, long contentLength, boolean done) {
                    callback.onUploadProgress(bytesWritten, contentLength, done);
                }
            };
        }

        com.squareup.okhttp.Call call = getInventoryValidateBeforeCall(progressListener, progressRequestListener);
        Type localVarReturnType = new TypeToken<Map<String, Integer>>(){}.getType();
        apiClient.executeAsync(call, localVarReturnType, callback);
        return call;
    }
    /* Build call for getOrderById */
    private com.squareup.okhttp.Call getOrderByIdCall(Long orderId, final ProgressResponseBody.ProgressListener progressListener, final ProgressRequestBody.ProgressRequestListener progressRequestListener) throws ApiException {
        Object localVarPostBody = null;
        
        // create path and map variables
        String localVarPath = "/store/order/{orderId}".replaceAll("\\{format\\}","json")
        .replaceAll("\\{" + "orderId" + "\\}", apiClient.escapeString(orderId.toString()));

        List<Pair> localVarQueryParams = new ArrayList<Pair>();

        Map<String, String> localVarHeaderParams = new HashMap<String, String>();

        Map<String, Object> localVarFormParams = new HashMap<String, Object>();

        final String[] localVarAccepts = {
            "application/xml", "application/json"
        };
        final String localVarAccept = apiClient.selectHeaderAccept(localVarAccepts);
        if (localVarAccept != null) localVarHeaderParams.put("Accept", localVarAccept);

        final String[] localVarContentTypes = {
            
        };
        final String localVarContentType = apiClient.selectHeaderContentType(localVarContentTypes);
        localVarHeaderParams.put("Content-Type", localVarContentType);

        if(progressListener != null) {
            apiClient.getHttpClient().networkInterceptors().add(new com.squareup.okhttp.Interceptor() {
                @Override
                public com.squareup.okhttp.Response intercept(com.squareup.okhttp.Interceptor.Chain chain) throws IOException {
                    com.squareup.okhttp.Response originalResponse = chain.proceed(chain.request());
                    return originalResponse.newBuilder()
                    .body(new ProgressResponseBody(originalResponse.body(), progressListener))
                    .build();
                }
            });
        }

        String[] localVarAuthNames = new String[] {  };
        return apiClient.buildCall(localVarPath, "GET", localVarQueryParams, localVarPostBody, localVarHeaderParams, localVarFormParams, localVarAuthNames, progressRequestListener);
    }
    
    @SuppressWarnings("rawtypes")
    private com.squareup.okhttp.Call getOrderByIdValidateBeforeCall(Long orderId, final ProgressResponseBody.ProgressListener progressListener, final ProgressRequestBody.ProgressRequestListener progressRequestListener) throws ApiException {
        
        // verify the required parameter 'orderId' is set
        if (orderId == null) {
            throw new ApiException("Missing the required parameter 'orderId' when calling getOrderById(Async)");
        }
        
        
        com.squareup.okhttp.Call call = getOrderByIdCall(orderId, progressListener, progressRequestListener);
        return call;

        
        
        
        
    }

    /**
     * Find purchase order by ID
     * For valid response try integer IDs with value &lt;&#x3D; 5 or &gt; 10. Other values will generated exceptions
     * @param orderId ID of pet that needs to be fetched (required)
     * @return Order
     * @throws ApiException If fail to call the API, e.g. server error or cannot deserialize the response body
     */
    public Order getOrderById(Long orderId) throws ApiException {
        ApiResponse<Order> resp = getOrderByIdWithHttpInfo(orderId);
        return resp.getData();
    }

    /**
     * Find purchase order by ID
     * For valid response try integer IDs with value &lt;&#x3D; 5 or &gt; 10. Other values will generated exceptions
     * @param orderId ID of pet that needs to be fetched (required)
     * @return ApiResponse&lt;Order&gt;
     * @throws ApiException If fail to call the API, e.g. server error or cannot deserialize the response body
     */
    public ApiResponse<Order> getOrderByIdWithHttpInfo(Long orderId) throws ApiException {
        com.squareup.okhttp.Call call = getOrderByIdValidateBeforeCall(orderId, null, null);
        Type localVarReturnType = new TypeToken<Order>(){}.getType();
        return apiClient.execute(call, localVarReturnType);
    }

    /**
     * Find purchase order by ID (asynchronously)
     * For valid response try integer IDs with value &lt;&#x3D; 5 or &gt; 10. Other values will generated exceptions
     * @param orderId ID of pet that needs to be fetched (required)
     * @param callback The callback to be executed when the API call finishes
     * @return The request call
     * @throws ApiException If fail to process the API call, e.g. serializing the request body object
     */
    public com.squareup.okhttp.Call getOrderByIdAsync(Long orderId, final ApiCallback<Order> callback) throws ApiException {

        ProgressResponseBody.ProgressListener progressListener = null;
        ProgressRequestBody.ProgressRequestListener progressRequestListener = null;

        if (callback != null) {
            progressListener = new ProgressResponseBody.ProgressListener() {
                @Override
                public void update(long bytesRead, long contentLength, boolean done) {
                    callback.onDownloadProgress(bytesRead, contentLength, done);
                }
            };

            progressRequestListener = new ProgressRequestBody.ProgressRequestListener() {
                @Override
                public void onRequestProgress(long bytesWritten, long contentLength, boolean done) {
                    callback.onUploadProgress(bytesWritten, contentLength, done);
                }
            };
        }

        com.squareup.okhttp.Call call = getOrderByIdValidateBeforeCall(orderId, progressListener, progressRequestListener);
        Type localVarReturnType = new TypeToken<Order>(){}.getType();
        apiClient.executeAsync(call, localVarReturnType, callback);
        return call;
    }
    /* Build call for placeOrder */
    private com.squareup.okhttp.Call placeOrderCall(Order body, final ProgressResponseBody.ProgressListener progressListener, final ProgressRequestBody.ProgressRequestListener progressRequestListener) throws ApiException {
        Object localVarPostBody = body;
        
        // create path and map variables
        String localVarPath = "/store/order".replaceAll("\\{format\\}","json");

        List<Pair> localVarQueryParams = new ArrayList<Pair>();

        Map<String, String> localVarHeaderParams = new HashMap<String, String>();

        Map<String, Object> localVarFormParams = new HashMap<String, Object>();

        final String[] localVarAccepts = {
            "application/xml", "application/json"
        };
        final String localVarAccept = apiClient.selectHeaderAccept(localVarAccepts);
        if (localVarAccept != null) localVarHeaderParams.put("Accept", localVarAccept);

        final String[] localVarContentTypes = {
            
        };
        final String localVarContentType = apiClient.selectHeaderContentType(localVarContentTypes);
        localVarHeaderParams.put("Content-Type", localVarContentType);

        if(progressListener != null) {
            apiClient.getHttpClient().networkInterceptors().add(new com.squareup.okhttp.Interceptor() {
                @Override
                public com.squareup.okhttp.Response intercept(com.squareup.okhttp.Interceptor.Chain chain) throws IOException {
                    com.squareup.okhttp.Response originalResponse = chain.proceed(chain.request());
                    return originalResponse.newBuilder()
                    .body(new ProgressResponseBody(originalResponse.body(), progressListener))
                    .build();
                }
            });
        }

        String[] localVarAuthNames = new String[] {  };
        return apiClient.buildCall(localVarPath, "POST", localVarQueryParams, localVarPostBody, localVarHeaderParams, localVarFormParams, localVarAuthNames, progressRequestListener);
    }
    
    @SuppressWarnings("rawtypes")
    private com.squareup.okhttp.Call placeOrderValidateBeforeCall(Order body, final ProgressResponseBody.ProgressListener progressListener, final ProgressRequestBody.ProgressRequestListener progressRequestListener) throws ApiException {
        
        // verify the required parameter 'body' is set
        if (body == null) {
            throw new ApiException("Missing the required parameter 'body' when calling placeOrder(Async)");
        }
        
        
        com.squareup.okhttp.Call call = placeOrderCall(body, progressListener, progressRequestListener);
        return call;

        
        
        
        
    }

    /**
     * Place an order for a pet
     * 
     * @param body order placed for purchasing the pet (required)
     * @return Order
     * @throws ApiException If fail to call the API, e.g. server error or cannot deserialize the response body
     */
    public Order placeOrder(Order body) throws ApiException {
        ApiResponse<Order> resp = placeOrderWithHttpInfo(body);
        return resp.getData();
    }

    /**
     * Place an order for a pet
     * 
     * @param body order placed for purchasing the pet (required)
     * @return ApiResponse&lt;Order&gt;
     * @throws ApiException If fail to call the API, e.g. server error or cannot deserialize the response body
     */
    public ApiResponse<Order> placeOrderWithHttpInfo(Order body) throws ApiException {
        com.squareup.okhttp.Call call = placeOrderValidateBeforeCall(body, null, null);
        Type localVarReturnType = new TypeToken<Order>(){}.getType();
        return apiClient.execute(call, localVarReturnType);
    }

    /**
     * Place an order for a pet (asynchronously)
     * 
     * @param body order placed for purchasing the pet (required)
     * @param callback The callback to be executed when the API call finishes
     * @return The request call
     * @throws ApiException If fail to process the API call, e.g. serializing the request body object
     */
    public com.squareup.okhttp.Call placeOrderAsync(Order body, final ApiCallback<Order> callback) throws ApiException {

        ProgressResponseBody.ProgressListener progressListener = null;
        ProgressRequestBody.ProgressRequestListener progressRequestListener = null;

        if (callback != null) {
            progressListener = new ProgressResponseBody.ProgressListener() {
                @Override
                public void update(long bytesRead, long contentLength, boolean done) {
                    callback.onDownloadProgress(bytesRead, contentLength, done);
                }
            };

            progressRequestListener = new ProgressRequestBody.ProgressRequestListener() {
                @Override
                public void onRequestProgress(long bytesWritten, long contentLength, boolean done) {
                    callback.onUploadProgress(bytesWritten, contentLength, done);
                }
            };
        }

        com.squareup.okhttp.Call call = placeOrderValidateBeforeCall(body, progressListener, progressRequestListener);
        Type localVarReturnType = new TypeToken<Order>(){}.getType();
        apiClient.executeAsync(call, localVarReturnType, callback);
        return call;
    }
}
>>>>>>> 93a63dbd
<|MERGE_RESOLUTION|>--- conflicted
+++ resolved
@@ -9,7 +9,6 @@
  * https://github.com/swagger-api/swagger-codegen.git
  * Do not edit the class manually.
  */
-<<<<<<< HEAD
 
 
 package io.swagger.client.api;
@@ -517,514 +516,4 @@
         apiClient.executeAsync(call, localVarReturnType, callback);
         return call;
     }
-}
-=======
-
-
-package io.swagger.client.api;
-
-import io.swagger.client.ApiCallback;
-import io.swagger.client.ApiClient;
-import io.swagger.client.ApiException;
-import io.swagger.client.ApiResponse;
-import io.swagger.client.Configuration;
-import io.swagger.client.Pair;
-import io.swagger.client.ProgressRequestBody;
-import io.swagger.client.ProgressResponseBody;
-
-import com.google.gson.reflect.TypeToken;
-
-import java.io.IOException;
-
-
-import io.swagger.client.model.Order;
-
-import java.lang.reflect.Type;
-import java.util.ArrayList;
-import java.util.HashMap;
-import java.util.List;
-import java.util.Map;
-
-public class StoreApi {
-    private ApiClient apiClient;
-
-    public StoreApi() {
-        this(Configuration.getDefaultApiClient());
-    }
-
-    public StoreApi(ApiClient apiClient) {
-        this.apiClient = apiClient;
-    }
-
-    public ApiClient getApiClient() {
-        return apiClient;
-    }
-
-    public void setApiClient(ApiClient apiClient) {
-        this.apiClient = apiClient;
-    }
-
-    /* Build call for deleteOrder */
-    private com.squareup.okhttp.Call deleteOrderCall(String orderId, final ProgressResponseBody.ProgressListener progressListener, final ProgressRequestBody.ProgressRequestListener progressRequestListener) throws ApiException {
-        Object localVarPostBody = null;
-        
-        // create path and map variables
-        String localVarPath = "/store/order/{orderId}".replaceAll("\\{format\\}","json")
-        .replaceAll("\\{" + "orderId" + "\\}", apiClient.escapeString(orderId.toString()));
-
-        List<Pair> localVarQueryParams = new ArrayList<Pair>();
-
-        Map<String, String> localVarHeaderParams = new HashMap<String, String>();
-
-        Map<String, Object> localVarFormParams = new HashMap<String, Object>();
-
-        final String[] localVarAccepts = {
-            "application/xml", "application/json"
-        };
-        final String localVarAccept = apiClient.selectHeaderAccept(localVarAccepts);
-        if (localVarAccept != null) localVarHeaderParams.put("Accept", localVarAccept);
-
-        final String[] localVarContentTypes = {
-            
-        };
-        final String localVarContentType = apiClient.selectHeaderContentType(localVarContentTypes);
-        localVarHeaderParams.put("Content-Type", localVarContentType);
-
-        if(progressListener != null) {
-            apiClient.getHttpClient().networkInterceptors().add(new com.squareup.okhttp.Interceptor() {
-                @Override
-                public com.squareup.okhttp.Response intercept(com.squareup.okhttp.Interceptor.Chain chain) throws IOException {
-                    com.squareup.okhttp.Response originalResponse = chain.proceed(chain.request());
-                    return originalResponse.newBuilder()
-                    .body(new ProgressResponseBody(originalResponse.body(), progressListener))
-                    .build();
-                }
-            });
-        }
-
-        String[] localVarAuthNames = new String[] {  };
-        return apiClient.buildCall(localVarPath, "DELETE", localVarQueryParams, localVarPostBody, localVarHeaderParams, localVarFormParams, localVarAuthNames, progressRequestListener);
-    }
-    
-    @SuppressWarnings("rawtypes")
-    private com.squareup.okhttp.Call deleteOrderValidateBeforeCall(String orderId, final ProgressResponseBody.ProgressListener progressListener, final ProgressRequestBody.ProgressRequestListener progressRequestListener) throws ApiException {
-        
-        // verify the required parameter 'orderId' is set
-        if (orderId == null) {
-            throw new ApiException("Missing the required parameter 'orderId' when calling deleteOrder(Async)");
-        }
-        
-        
-        com.squareup.okhttp.Call call = deleteOrderCall(orderId, progressListener, progressRequestListener);
-        return call;
-
-        
-        
-        
-        
-    }
-
-    /**
-     * Delete purchase order by ID
-     * For valid response try integer IDs with value &lt; 1000. Anything above 1000 or nonintegers will generate API errors
-     * @param orderId ID of the order that needs to be deleted (required)
-     * @throws ApiException If fail to call the API, e.g. server error or cannot deserialize the response body
-     */
-    public void deleteOrder(String orderId) throws ApiException {
-        deleteOrderWithHttpInfo(orderId);
-    }
-
-    /**
-     * Delete purchase order by ID
-     * For valid response try integer IDs with value &lt; 1000. Anything above 1000 or nonintegers will generate API errors
-     * @param orderId ID of the order that needs to be deleted (required)
-     * @return ApiResponse&lt;Void&gt;
-     * @throws ApiException If fail to call the API, e.g. server error or cannot deserialize the response body
-     */
-    public ApiResponse<Void> deleteOrderWithHttpInfo(String orderId) throws ApiException {
-        com.squareup.okhttp.Call call = deleteOrderValidateBeforeCall(orderId, null, null);
-        return apiClient.execute(call);
-    }
-
-    /**
-     * Delete purchase order by ID (asynchronously)
-     * For valid response try integer IDs with value &lt; 1000. Anything above 1000 or nonintegers will generate API errors
-     * @param orderId ID of the order that needs to be deleted (required)
-     * @param callback The callback to be executed when the API call finishes
-     * @return The request call
-     * @throws ApiException If fail to process the API call, e.g. serializing the request body object
-     */
-    public com.squareup.okhttp.Call deleteOrderAsync(String orderId, final ApiCallback<Void> callback) throws ApiException {
-
-        ProgressResponseBody.ProgressListener progressListener = null;
-        ProgressRequestBody.ProgressRequestListener progressRequestListener = null;
-
-        if (callback != null) {
-            progressListener = new ProgressResponseBody.ProgressListener() {
-                @Override
-                public void update(long bytesRead, long contentLength, boolean done) {
-                    callback.onDownloadProgress(bytesRead, contentLength, done);
-                }
-            };
-
-            progressRequestListener = new ProgressRequestBody.ProgressRequestListener() {
-                @Override
-                public void onRequestProgress(long bytesWritten, long contentLength, boolean done) {
-                    callback.onUploadProgress(bytesWritten, contentLength, done);
-                }
-            };
-        }
-
-        com.squareup.okhttp.Call call = deleteOrderValidateBeforeCall(orderId, progressListener, progressRequestListener);
-        apiClient.executeAsync(call, callback);
-        return call;
-    }
-    /* Build call for getInventory */
-    private com.squareup.okhttp.Call getInventoryCall(final ProgressResponseBody.ProgressListener progressListener, final ProgressRequestBody.ProgressRequestListener progressRequestListener) throws ApiException {
-        Object localVarPostBody = null;
-        
-        // create path and map variables
-        String localVarPath = "/store/inventory".replaceAll("\\{format\\}","json");
-
-        List<Pair> localVarQueryParams = new ArrayList<Pair>();
-
-        Map<String, String> localVarHeaderParams = new HashMap<String, String>();
-
-        Map<String, Object> localVarFormParams = new HashMap<String, Object>();
-
-        final String[] localVarAccepts = {
-            "application/json"
-        };
-        final String localVarAccept = apiClient.selectHeaderAccept(localVarAccepts);
-        if (localVarAccept != null) localVarHeaderParams.put("Accept", localVarAccept);
-
-        final String[] localVarContentTypes = {
-            
-        };
-        final String localVarContentType = apiClient.selectHeaderContentType(localVarContentTypes);
-        localVarHeaderParams.put("Content-Type", localVarContentType);
-
-        if(progressListener != null) {
-            apiClient.getHttpClient().networkInterceptors().add(new com.squareup.okhttp.Interceptor() {
-                @Override
-                public com.squareup.okhttp.Response intercept(com.squareup.okhttp.Interceptor.Chain chain) throws IOException {
-                    com.squareup.okhttp.Response originalResponse = chain.proceed(chain.request());
-                    return originalResponse.newBuilder()
-                    .body(new ProgressResponseBody(originalResponse.body(), progressListener))
-                    .build();
-                }
-            });
-        }
-
-        String[] localVarAuthNames = new String[] { "api_key" };
-        return apiClient.buildCall(localVarPath, "GET", localVarQueryParams, localVarPostBody, localVarHeaderParams, localVarFormParams, localVarAuthNames, progressRequestListener);
-    }
-    
-    @SuppressWarnings("rawtypes")
-    private com.squareup.okhttp.Call getInventoryValidateBeforeCall(final ProgressResponseBody.ProgressListener progressListener, final ProgressRequestBody.ProgressRequestListener progressRequestListener) throws ApiException {
-        
-        
-        com.squareup.okhttp.Call call = getInventoryCall(progressListener, progressRequestListener);
-        return call;
-
-        
-        
-        
-        
-    }
-
-    /**
-     * Returns pet inventories by status
-     * Returns a map of status codes to quantities
-     * @return Map&lt;String, Integer&gt;
-     * @throws ApiException If fail to call the API, e.g. server error or cannot deserialize the response body
-     */
-    public Map<String, Integer> getInventory() throws ApiException {
-        ApiResponse<Map<String, Integer>> resp = getInventoryWithHttpInfo();
-        return resp.getData();
-    }
-
-    /**
-     * Returns pet inventories by status
-     * Returns a map of status codes to quantities
-     * @return ApiResponse&lt;Map&lt;String, Integer&gt;&gt;
-     * @throws ApiException If fail to call the API, e.g. server error or cannot deserialize the response body
-     */
-    public ApiResponse<Map<String, Integer>> getInventoryWithHttpInfo() throws ApiException {
-        com.squareup.okhttp.Call call = getInventoryValidateBeforeCall(null, null);
-        Type localVarReturnType = new TypeToken<Map<String, Integer>>(){}.getType();
-        return apiClient.execute(call, localVarReturnType);
-    }
-
-    /**
-     * Returns pet inventories by status (asynchronously)
-     * Returns a map of status codes to quantities
-     * @param callback The callback to be executed when the API call finishes
-     * @return The request call
-     * @throws ApiException If fail to process the API call, e.g. serializing the request body object
-     */
-    public com.squareup.okhttp.Call getInventoryAsync(final ApiCallback<Map<String, Integer>> callback) throws ApiException {
-
-        ProgressResponseBody.ProgressListener progressListener = null;
-        ProgressRequestBody.ProgressRequestListener progressRequestListener = null;
-
-        if (callback != null) {
-            progressListener = new ProgressResponseBody.ProgressListener() {
-                @Override
-                public void update(long bytesRead, long contentLength, boolean done) {
-                    callback.onDownloadProgress(bytesRead, contentLength, done);
-                }
-            };
-
-            progressRequestListener = new ProgressRequestBody.ProgressRequestListener() {
-                @Override
-                public void onRequestProgress(long bytesWritten, long contentLength, boolean done) {
-                    callback.onUploadProgress(bytesWritten, contentLength, done);
-                }
-            };
-        }
-
-        com.squareup.okhttp.Call call = getInventoryValidateBeforeCall(progressListener, progressRequestListener);
-        Type localVarReturnType = new TypeToken<Map<String, Integer>>(){}.getType();
-        apiClient.executeAsync(call, localVarReturnType, callback);
-        return call;
-    }
-    /* Build call for getOrderById */
-    private com.squareup.okhttp.Call getOrderByIdCall(Long orderId, final ProgressResponseBody.ProgressListener progressListener, final ProgressRequestBody.ProgressRequestListener progressRequestListener) throws ApiException {
-        Object localVarPostBody = null;
-        
-        // create path and map variables
-        String localVarPath = "/store/order/{orderId}".replaceAll("\\{format\\}","json")
-        .replaceAll("\\{" + "orderId" + "\\}", apiClient.escapeString(orderId.toString()));
-
-        List<Pair> localVarQueryParams = new ArrayList<Pair>();
-
-        Map<String, String> localVarHeaderParams = new HashMap<String, String>();
-
-        Map<String, Object> localVarFormParams = new HashMap<String, Object>();
-
-        final String[] localVarAccepts = {
-            "application/xml", "application/json"
-        };
-        final String localVarAccept = apiClient.selectHeaderAccept(localVarAccepts);
-        if (localVarAccept != null) localVarHeaderParams.put("Accept", localVarAccept);
-
-        final String[] localVarContentTypes = {
-            
-        };
-        final String localVarContentType = apiClient.selectHeaderContentType(localVarContentTypes);
-        localVarHeaderParams.put("Content-Type", localVarContentType);
-
-        if(progressListener != null) {
-            apiClient.getHttpClient().networkInterceptors().add(new com.squareup.okhttp.Interceptor() {
-                @Override
-                public com.squareup.okhttp.Response intercept(com.squareup.okhttp.Interceptor.Chain chain) throws IOException {
-                    com.squareup.okhttp.Response originalResponse = chain.proceed(chain.request());
-                    return originalResponse.newBuilder()
-                    .body(new ProgressResponseBody(originalResponse.body(), progressListener))
-                    .build();
-                }
-            });
-        }
-
-        String[] localVarAuthNames = new String[] {  };
-        return apiClient.buildCall(localVarPath, "GET", localVarQueryParams, localVarPostBody, localVarHeaderParams, localVarFormParams, localVarAuthNames, progressRequestListener);
-    }
-    
-    @SuppressWarnings("rawtypes")
-    private com.squareup.okhttp.Call getOrderByIdValidateBeforeCall(Long orderId, final ProgressResponseBody.ProgressListener progressListener, final ProgressRequestBody.ProgressRequestListener progressRequestListener) throws ApiException {
-        
-        // verify the required parameter 'orderId' is set
-        if (orderId == null) {
-            throw new ApiException("Missing the required parameter 'orderId' when calling getOrderById(Async)");
-        }
-        
-        
-        com.squareup.okhttp.Call call = getOrderByIdCall(orderId, progressListener, progressRequestListener);
-        return call;
-
-        
-        
-        
-        
-    }
-
-    /**
-     * Find purchase order by ID
-     * For valid response try integer IDs with value &lt;&#x3D; 5 or &gt; 10. Other values will generated exceptions
-     * @param orderId ID of pet that needs to be fetched (required)
-     * @return Order
-     * @throws ApiException If fail to call the API, e.g. server error or cannot deserialize the response body
-     */
-    public Order getOrderById(Long orderId) throws ApiException {
-        ApiResponse<Order> resp = getOrderByIdWithHttpInfo(orderId);
-        return resp.getData();
-    }
-
-    /**
-     * Find purchase order by ID
-     * For valid response try integer IDs with value &lt;&#x3D; 5 or &gt; 10. Other values will generated exceptions
-     * @param orderId ID of pet that needs to be fetched (required)
-     * @return ApiResponse&lt;Order&gt;
-     * @throws ApiException If fail to call the API, e.g. server error or cannot deserialize the response body
-     */
-    public ApiResponse<Order> getOrderByIdWithHttpInfo(Long orderId) throws ApiException {
-        com.squareup.okhttp.Call call = getOrderByIdValidateBeforeCall(orderId, null, null);
-        Type localVarReturnType = new TypeToken<Order>(){}.getType();
-        return apiClient.execute(call, localVarReturnType);
-    }
-
-    /**
-     * Find purchase order by ID (asynchronously)
-     * For valid response try integer IDs with value &lt;&#x3D; 5 or &gt; 10. Other values will generated exceptions
-     * @param orderId ID of pet that needs to be fetched (required)
-     * @param callback The callback to be executed when the API call finishes
-     * @return The request call
-     * @throws ApiException If fail to process the API call, e.g. serializing the request body object
-     */
-    public com.squareup.okhttp.Call getOrderByIdAsync(Long orderId, final ApiCallback<Order> callback) throws ApiException {
-
-        ProgressResponseBody.ProgressListener progressListener = null;
-        ProgressRequestBody.ProgressRequestListener progressRequestListener = null;
-
-        if (callback != null) {
-            progressListener = new ProgressResponseBody.ProgressListener() {
-                @Override
-                public void update(long bytesRead, long contentLength, boolean done) {
-                    callback.onDownloadProgress(bytesRead, contentLength, done);
-                }
-            };
-
-            progressRequestListener = new ProgressRequestBody.ProgressRequestListener() {
-                @Override
-                public void onRequestProgress(long bytesWritten, long contentLength, boolean done) {
-                    callback.onUploadProgress(bytesWritten, contentLength, done);
-                }
-            };
-        }
-
-        com.squareup.okhttp.Call call = getOrderByIdValidateBeforeCall(orderId, progressListener, progressRequestListener);
-        Type localVarReturnType = new TypeToken<Order>(){}.getType();
-        apiClient.executeAsync(call, localVarReturnType, callback);
-        return call;
-    }
-    /* Build call for placeOrder */
-    private com.squareup.okhttp.Call placeOrderCall(Order body, final ProgressResponseBody.ProgressListener progressListener, final ProgressRequestBody.ProgressRequestListener progressRequestListener) throws ApiException {
-        Object localVarPostBody = body;
-        
-        // create path and map variables
-        String localVarPath = "/store/order".replaceAll("\\{format\\}","json");
-
-        List<Pair> localVarQueryParams = new ArrayList<Pair>();
-
-        Map<String, String> localVarHeaderParams = new HashMap<String, String>();
-
-        Map<String, Object> localVarFormParams = new HashMap<String, Object>();
-
-        final String[] localVarAccepts = {
-            "application/xml", "application/json"
-        };
-        final String localVarAccept = apiClient.selectHeaderAccept(localVarAccepts);
-        if (localVarAccept != null) localVarHeaderParams.put("Accept", localVarAccept);
-
-        final String[] localVarContentTypes = {
-            
-        };
-        final String localVarContentType = apiClient.selectHeaderContentType(localVarContentTypes);
-        localVarHeaderParams.put("Content-Type", localVarContentType);
-
-        if(progressListener != null) {
-            apiClient.getHttpClient().networkInterceptors().add(new com.squareup.okhttp.Interceptor() {
-                @Override
-                public com.squareup.okhttp.Response intercept(com.squareup.okhttp.Interceptor.Chain chain) throws IOException {
-                    com.squareup.okhttp.Response originalResponse = chain.proceed(chain.request());
-                    return originalResponse.newBuilder()
-                    .body(new ProgressResponseBody(originalResponse.body(), progressListener))
-                    .build();
-                }
-            });
-        }
-
-        String[] localVarAuthNames = new String[] {  };
-        return apiClient.buildCall(localVarPath, "POST", localVarQueryParams, localVarPostBody, localVarHeaderParams, localVarFormParams, localVarAuthNames, progressRequestListener);
-    }
-    
-    @SuppressWarnings("rawtypes")
-    private com.squareup.okhttp.Call placeOrderValidateBeforeCall(Order body, final ProgressResponseBody.ProgressListener progressListener, final ProgressRequestBody.ProgressRequestListener progressRequestListener) throws ApiException {
-        
-        // verify the required parameter 'body' is set
-        if (body == null) {
-            throw new ApiException("Missing the required parameter 'body' when calling placeOrder(Async)");
-        }
-        
-        
-        com.squareup.okhttp.Call call = placeOrderCall(body, progressListener, progressRequestListener);
-        return call;
-
-        
-        
-        
-        
-    }
-
-    /**
-     * Place an order for a pet
-     * 
-     * @param body order placed for purchasing the pet (required)
-     * @return Order
-     * @throws ApiException If fail to call the API, e.g. server error or cannot deserialize the response body
-     */
-    public Order placeOrder(Order body) throws ApiException {
-        ApiResponse<Order> resp = placeOrderWithHttpInfo(body);
-        return resp.getData();
-    }
-
-    /**
-     * Place an order for a pet
-     * 
-     * @param body order placed for purchasing the pet (required)
-     * @return ApiResponse&lt;Order&gt;
-     * @throws ApiException If fail to call the API, e.g. server error or cannot deserialize the response body
-     */
-    public ApiResponse<Order> placeOrderWithHttpInfo(Order body) throws ApiException {
-        com.squareup.okhttp.Call call = placeOrderValidateBeforeCall(body, null, null);
-        Type localVarReturnType = new TypeToken<Order>(){}.getType();
-        return apiClient.execute(call, localVarReturnType);
-    }
-
-    /**
-     * Place an order for a pet (asynchronously)
-     * 
-     * @param body order placed for purchasing the pet (required)
-     * @param callback The callback to be executed when the API call finishes
-     * @return The request call
-     * @throws ApiException If fail to process the API call, e.g. serializing the request body object
-     */
-    public com.squareup.okhttp.Call placeOrderAsync(Order body, final ApiCallback<Order> callback) throws ApiException {
-
-        ProgressResponseBody.ProgressListener progressListener = null;
-        ProgressRequestBody.ProgressRequestListener progressRequestListener = null;
-
-        if (callback != null) {
-            progressListener = new ProgressResponseBody.ProgressListener() {
-                @Override
-                public void update(long bytesRead, long contentLength, boolean done) {
-                    callback.onDownloadProgress(bytesRead, contentLength, done);
-                }
-            };
-
-            progressRequestListener = new ProgressRequestBody.ProgressRequestListener() {
-                @Override
-                public void onRequestProgress(long bytesWritten, long contentLength, boolean done) {
-                    callback.onUploadProgress(bytesWritten, contentLength, done);
-                }
-            };
-        }
-
-        com.squareup.okhttp.Call call = placeOrderValidateBeforeCall(body, progressListener, progressRequestListener);
-        Type localVarReturnType = new TypeToken<Order>(){}.getType();
-        apiClient.executeAsync(call, localVarReturnType, callback);
-        return call;
-    }
-}
->>>>>>> 93a63dbd
+}