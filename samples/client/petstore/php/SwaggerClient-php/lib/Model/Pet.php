--- conflicted
+++ resolved
@@ -140,37 +140,6 @@
     
 
     /**
-<<<<<<< HEAD
-     * $id 
-     * @var int
-     */
-    protected $id;
-    /**
-     * $category 
-     * @var \Swagger\Client\Model\Category
-     */
-    protected $category;
-    /**
-     * $name 
-     * @var string
-     */
-    protected $name;
-    /**
-     * $photo_urls 
-     * @var string[]
-     */
-    protected $photo_urls;
-    /**
-     * $tags 
-     * @var \Swagger\Client\Model\Tag[]
-     */
-    protected $tags;
-    /**
-     * $status pet status in the store
-     * @var string
-     */
-    protected $status;
-=======
      * Associative array for storing property values
      * @var mixed[]
      */
@@ -211,7 +180,6 @@
          */
         'status' => null,
     );
->>>>>>> 5d57bb1e
 
     /**
      * Constructor
