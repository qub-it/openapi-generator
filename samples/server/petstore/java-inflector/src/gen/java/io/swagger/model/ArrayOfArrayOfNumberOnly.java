--- conflicted
+++ resolved
@@ -13,11 +13,7 @@
 
 
 
-<<<<<<< HEAD
-@javax.annotation.Generated(value = "io.swagger.codegen.languages.JavaInflectorServerCodegen", date = "2017-03-13T18:03:34.096+01:00")
-=======
 
->>>>>>> b5be3f4a
 public class ArrayOfArrayOfNumberOnly   {
   @JsonProperty("ArrayArrayNumber")
   private List<List<BigDecimal>> arrayArrayNumber = new ArrayList<List<BigDecimal>>();
@@ -30,7 +26,7 @@
   }
 
   
-  @ApiModelProperty(example = "null", value = "")
+  @ApiModelProperty(value = "")
   @JsonProperty("ArrayArrayNumber")
   public List<List<BigDecimal>> getArrayArrayNumber() {
     return arrayArrayNumber;
