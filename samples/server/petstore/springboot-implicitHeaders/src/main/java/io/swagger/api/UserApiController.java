package io.swagger.api;

import java.util.List;
import io.swagger.model.User;

import io.swagger.annotations.*;

import org.springframework.http.HttpStatus;
import org.springframework.http.ResponseEntity;
import org.springframework.stereotype.Controller;
import org.springframework.web.bind.annotation.PathVariable;
import org.springframework.web.bind.annotation.RequestBody;
import org.springframework.web.bind.annotation.RequestHeader;
import org.springframework.web.bind.annotation.RequestParam;
import org.springframework.web.bind.annotation.RequestPart;
import org.springframework.web.multipart.MultipartFile;

import java.util.List;
import com.fasterxml.jackson.databind.ObjectMapper;
import java.io.IOException;
import javax.validation.constraints.*;
import javax.validation.Valid;

@Controller
public class UserApiController implements UserApi {
    private final ObjectMapper objectMapper;

    public UserApiController(ObjectMapper objectMapper) {
        this.objectMapper = objectMapper;
    }

<<<<<<< HEAD
    public ResponseEntity<Void> createUser(@ApiParam(value = "Created user object" ,required=true )  @Valid @RequestBody User body,
        @RequestHeader("Accept") String accept) {
=======

    public ResponseEntity<Void> createUser(@ApiParam(value = "Created user object" ,required=true )  @Valid @RequestBody User body) {
>>>>>>> 7d226054
        // do some magic!
        return new ResponseEntity<Void>(HttpStatus.OK);
    }

<<<<<<< HEAD
    public ResponseEntity<Void> createUsersWithArrayInput(@ApiParam(value = "List of user object" ,required=true )  @Valid @RequestBody List<User> body,
        @RequestHeader("Accept") String accept) {
=======
    public ResponseEntity<Void> createUsersWithArrayInput(@ApiParam(value = "List of user object" ,required=true )  @Valid @RequestBody List<User> body) {
>>>>>>> 7d226054
        // do some magic!
        return new ResponseEntity<Void>(HttpStatus.OK);
    }

<<<<<<< HEAD
    public ResponseEntity<Void> createUsersWithListInput(@ApiParam(value = "List of user object" ,required=true )  @Valid @RequestBody List<User> body,
        @RequestHeader("Accept") String accept) {
=======
    public ResponseEntity<Void> createUsersWithListInput(@ApiParam(value = "List of user object" ,required=true )  @Valid @RequestBody List<User> body) {
>>>>>>> 7d226054
        // do some magic!
        return new ResponseEntity<Void>(HttpStatus.OK);
    }

    public ResponseEntity<Void> deleteUser(@ApiParam(value = "The name that needs to be deleted",required=true ) @PathVariable("username") String username,
        @RequestHeader("Accept") String accept) {
        // do some magic!
        return new ResponseEntity<Void>(HttpStatus.OK);
    }

    public ResponseEntity<User> getUserByName(@ApiParam(value = "The name that needs to be fetched. Use user1 for testing. ",required=true ) @PathVariable("username") String username,
        @RequestHeader("Accept") String accept) throws IOException {
        // do some magic!

        if (accept != null && accept.contains("application/xml")) {
            return new ResponseEntity<User>(objectMapper.readValue("<User>  <id>123456789</id>  <username>aeiou</username>  <firstName>aeiou</firstName>  <lastName>aeiou</lastName>  <email>aeiou</email>  <password>aeiou</password>  <phone>aeiou</phone>  <userStatus>123</userStatus></User>", User.class), HttpStatus.OK);
        }


        if (accept != null && accept.contains("application/json")) {
            return new ResponseEntity<User>(objectMapper.readValue("{  \"firstName\" : \"aeiou\",  \"lastName\" : \"aeiou\",  \"password\" : \"aeiou\",  \"userStatus\" : 6,  \"phone\" : \"aeiou\",  \"id\" : 0,  \"email\" : \"aeiou\",  \"username\" : \"aeiou\"}", User.class), HttpStatus.OK);
        }

        return new ResponseEntity<User>(HttpStatus.OK);
    }

    public ResponseEntity<String> loginUser( @NotNull@ApiParam(value = "The user name for login", required = true) @RequestParam(value = "username", required = true) String username,
         @NotNull@ApiParam(value = "The password for login in clear text", required = true) @RequestParam(value = "password", required = true) String password,
        @RequestHeader("Accept") String accept) throws IOException {
        // do some magic!

        if (accept != null && accept.contains("application/xml")) {
            return new ResponseEntity<String>(objectMapper.readValue("aeiou", String.class), HttpStatus.OK);
        }


        if (accept != null && accept.contains("application/json")) {
            return new ResponseEntity<String>(objectMapper.readValue("\"aeiou\"", String.class), HttpStatus.OK);
        }

        return new ResponseEntity<String>(HttpStatus.OK);
    }

    public ResponseEntity<Void> logoutUser(@RequestHeader("Accept") String accept) {
        // do some magic!
        return new ResponseEntity<Void>(HttpStatus.OK);
    }

    public ResponseEntity<Void> updateUser(@ApiParam(value = "name that need to be deleted",required=true ) @PathVariable("username") String username,
<<<<<<< HEAD
        @ApiParam(value = "Updated user object" ,required=true )  @Valid @RequestBody User body,
        @RequestHeader("Accept") String accept) {
=======
        @ApiParam(value = "Updated user object" ,required=true )  @Valid @RequestBody User body) {
>>>>>>> 7d226054
        // do some magic!
        return new ResponseEntity<Void>(HttpStatus.OK);
    }

}<|MERGE_RESOLUTION|>--- conflicted
+++ resolved
@@ -16,101 +16,53 @@
 import org.springframework.web.multipart.MultipartFile;
 
 import java.util.List;
-import com.fasterxml.jackson.databind.ObjectMapper;
-import java.io.IOException;
+
 import javax.validation.constraints.*;
 import javax.validation.Valid;
 
 @Controller
 public class UserApiController implements UserApi {
-    private final ObjectMapper objectMapper;
 
-    public UserApiController(ObjectMapper objectMapper) {
-        this.objectMapper = objectMapper;
-    }
 
-<<<<<<< HEAD
-    public ResponseEntity<Void> createUser(@ApiParam(value = "Created user object" ,required=true )  @Valid @RequestBody User body,
-        @RequestHeader("Accept") String accept) {
-=======
 
     public ResponseEntity<Void> createUser(@ApiParam(value = "Created user object" ,required=true )  @Valid @RequestBody User body) {
->>>>>>> 7d226054
         // do some magic!
         return new ResponseEntity<Void>(HttpStatus.OK);
     }
 
-<<<<<<< HEAD
-    public ResponseEntity<Void> createUsersWithArrayInput(@ApiParam(value = "List of user object" ,required=true )  @Valid @RequestBody List<User> body,
-        @RequestHeader("Accept") String accept) {
-=======
     public ResponseEntity<Void> createUsersWithArrayInput(@ApiParam(value = "List of user object" ,required=true )  @Valid @RequestBody List<User> body) {
->>>>>>> 7d226054
         // do some magic!
         return new ResponseEntity<Void>(HttpStatus.OK);
     }
 
-<<<<<<< HEAD
-    public ResponseEntity<Void> createUsersWithListInput(@ApiParam(value = "List of user object" ,required=true )  @Valid @RequestBody List<User> body,
-        @RequestHeader("Accept") String accept) {
-=======
     public ResponseEntity<Void> createUsersWithListInput(@ApiParam(value = "List of user object" ,required=true )  @Valid @RequestBody List<User> body) {
->>>>>>> 7d226054
         // do some magic!
         return new ResponseEntity<Void>(HttpStatus.OK);
     }
 
-    public ResponseEntity<Void> deleteUser(@ApiParam(value = "The name that needs to be deleted",required=true ) @PathVariable("username") String username,
-        @RequestHeader("Accept") String accept) {
+    public ResponseEntity<Void> deleteUser(@ApiParam(value = "The name that needs to be deleted",required=true ) @PathVariable("username") String username) {
         // do some magic!
         return new ResponseEntity<Void>(HttpStatus.OK);
     }
 
-    public ResponseEntity<User> getUserByName(@ApiParam(value = "The name that needs to be fetched. Use user1 for testing. ",required=true ) @PathVariable("username") String username,
-        @RequestHeader("Accept") String accept) throws IOException {
+    public ResponseEntity<User> getUserByName(@ApiParam(value = "The name that needs to be fetched. Use user1 for testing. ",required=true ) @PathVariable("username") String username) {
         // do some magic!
-
-        if (accept != null && accept.contains("application/xml")) {
-            return new ResponseEntity<User>(objectMapper.readValue("<User>  <id>123456789</id>  <username>aeiou</username>  <firstName>aeiou</firstName>  <lastName>aeiou</lastName>  <email>aeiou</email>  <password>aeiou</password>  <phone>aeiou</phone>  <userStatus>123</userStatus></User>", User.class), HttpStatus.OK);
-        }
-
-
-        if (accept != null && accept.contains("application/json")) {
-            return new ResponseEntity<User>(objectMapper.readValue("{  \"firstName\" : \"aeiou\",  \"lastName\" : \"aeiou\",  \"password\" : \"aeiou\",  \"userStatus\" : 6,  \"phone\" : \"aeiou\",  \"id\" : 0,  \"email\" : \"aeiou\",  \"username\" : \"aeiou\"}", User.class), HttpStatus.OK);
-        }
-
         return new ResponseEntity<User>(HttpStatus.OK);
     }
 
     public ResponseEntity<String> loginUser( @NotNull@ApiParam(value = "The user name for login", required = true) @RequestParam(value = "username", required = true) String username,
-         @NotNull@ApiParam(value = "The password for login in clear text", required = true) @RequestParam(value = "password", required = true) String password,
-        @RequestHeader("Accept") String accept) throws IOException {
+         @NotNull@ApiParam(value = "The password for login in clear text", required = true) @RequestParam(value = "password", required = true) String password) {
         // do some magic!
-
-        if (accept != null && accept.contains("application/xml")) {
-            return new ResponseEntity<String>(objectMapper.readValue("aeiou", String.class), HttpStatus.OK);
-        }
-
-
-        if (accept != null && accept.contains("application/json")) {
-            return new ResponseEntity<String>(objectMapper.readValue("\"aeiou\"", String.class), HttpStatus.OK);
-        }
-
         return new ResponseEntity<String>(HttpStatus.OK);
     }
 
-    public ResponseEntity<Void> logoutUser(@RequestHeader("Accept") String accept) {
+    public ResponseEntity<Void> logoutUser() {
         // do some magic!
         return new ResponseEntity<Void>(HttpStatus.OK);
     }
 
     public ResponseEntity<Void> updateUser(@ApiParam(value = "name that need to be deleted",required=true ) @PathVariable("username") String username,
-<<<<<<< HEAD
-        @ApiParam(value = "Updated user object" ,required=true )  @Valid @RequestBody User body,
-        @RequestHeader("Accept") String accept) {
-=======
         @ApiParam(value = "Updated user object" ,required=true )  @Valid @RequestBody User body) {
->>>>>>> 7d226054
         // do some magic!
         return new ResponseEntity<Void>(HttpStatus.OK);
     }
