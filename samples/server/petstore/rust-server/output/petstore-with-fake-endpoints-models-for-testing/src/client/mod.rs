--- conflicted
+++ resolved
@@ -21,21 +21,6 @@
 use std::str;
 use std::str::FromStr;
 use std::string::ToString;
-<<<<<<< HEAD
-=======
-use swagger::headers::SafeHeaders;
-
-use hyper::mime::Mime; 
-use std::io::Cursor; 
-use client::multipart::client::lazy::Multipart; 
-use mimetypes;
-use serde_json;
-use serde_xml_rs;
-
-#[allow(unused_imports)]
-use std::collections::{HashMap, BTreeMap};
-#[allow(unused_imports)]
->>>>>>> 04af5e04
 use swagger;
 use swagger::{ApiError, XSpanIdString, Has, AuthData};
 use swagger::client::Service;
@@ -718,18 +703,14 @@
 
     }
 
-<<<<<<< HEAD
-    fn test_body_with_query_params(&self, param_query: String, param_body: models::User, context: &C) -> Box<dyn Future<Item=TestBodyWithQueryParamsResponse, Error=ApiError> + Send> {
-=======
-    fn hyphen_param(&self, param_hyphen_param: String, context: &C) -> Box<dyn Future<Item=HyphenParamResponse, Error=ApiError>> {
+    fn hyphen_param(&self, param_hyphen_param: String, context: &C) -> Box<dyn Future<Item=HyphenParamResponse, Error=ApiError> + Send> {
         let mut uri = format!(
             "{}/v2/fake/hyphenParam/{hyphen_param}",
             self.base_path, hyphen_param=utf8_percent_encode(&param_hyphen_param.to_string(), ID_ENCODE_SET)
         );
 
-        let mut query_string = self::url::form_urlencoded::Serializer::new("".to_owned());
-
-
+        // Query parameters
+        let mut query_string = url::form_urlencoded::Serializer::new("".to_owned());
         let query_string_str = query_string.finish();
         if !query_string_str.is_empty() {
             uri += "?";
@@ -738,29 +719,40 @@
 
         let uri = match Uri::from_str(&uri) {
             Ok(uri) => uri,
-            Err(err) => return Box::new(futures::done(Err(ApiError(format!("Unable to build URI: {}", err))))),
-        };
-
-        let mut request = hyper::Request::new(hyper::Method::Get, uri);
-
-
-        request.headers_mut().set(XSpanId((context as &dyn Has<XSpanIdString>).get().0.clone()));
-        Box::new(self.client_service.call(request)
+            Err(err) => return Box::new(future::err(ApiError(format!("Unable to build URI: {}", err)))),
+        };
+
+        let mut request = match hyper::Request::builder()
+            .method("GET")
+            .uri(uri)
+            .body(Body::empty()) {
+                Ok(req) => req,
+                Err(e) => return Box::new(future::err(ApiError(format!("Unable to create request: {}", e))))
+        };
+
+
+        let header = HeaderValue::from_str((context as &dyn Has<XSpanIdString>).get().0.clone().to_string().as_str());
+        request.headers_mut().insert(HeaderName::from_static("x-span-id"), match header {
+            Ok(h) => h,
+            Err(e) => return Box::new(future::err(ApiError(format!("Unable to create X-Span ID header value: {}", e))))
+        });
+
+
+        Box::new(self.client_service.request(request)
                              .map_err(|e| ApiError(format!("No response received: {}", e)))
                              .and_then(|mut response| {
             match response.status().as_u16() {
                 200 => {
-                    let body = response.body();
-                    Box::new(
-
+                    let body = response.into_body();
+                    Box::new(
                         future::ok(
                             HyphenParamResponse::Success
                         )
-                    ) as Box<dyn Future<Item=_, Error=_>>
+                    ) as Box<dyn Future<Item=_, Error=_> + Send>
                 },
                 code => {
                     let headers = response.headers().clone();
-                    Box::new(response.body()
+                    Box::new(response.into_body()
                             .take(100)
                             .concat2()
                             .then(move |body|
@@ -775,15 +767,14 @@
                                         Err(e) => Cow::from(format!("<Failed to read body: {}>", e)),
                                     })))
                             )
-                    ) as Box<dyn Future<Item=_, Error=_>>
+                    ) as Box<dyn Future<Item=_, Error=_> + Send>
                 }
             }
         }))
 
     }
 
-    fn test_body_with_query_params(&self, param_query: String, param_body: models::User, context: &C) -> Box<dyn Future<Item=TestBodyWithQueryParamsResponse, Error=ApiError>> {
->>>>>>> 04af5e04
+    fn test_body_with_query_params(&self, param_query: String, param_body: models::User, context: &C) -> Box<dyn Future<Item=TestBodyWithQueryParamsResponse, Error=ApiError> + Send> {
         let mut uri = format!(
             "{}/v2/fake/body-with-query-params",
             self.base_path
@@ -3163,7 +3154,6 @@
                              .and_then(|mut response| {
             match response.status().as_u16() {
                 200 => {
-<<<<<<< HEAD
                     let response_x_rate_limit = match response.headers().get(HeaderName::from_static("x-rate-limit")) {
                         Some(response_x_rate_limit) => response_x_rate_limit.clone(),
                         None => return Box::new(future::err(ApiError(String::from("Required response header X-Rate-Limit for response 200 was not found.")))) as Box<dyn Future<Item=_, Error=_> + Send>,
@@ -3171,17 +3161,6 @@
                     let response_x_expires_after = match response.headers().get(HeaderName::from_static("x-expires-after")) {
                         Some(response_x_expires_after) => response_x_expires_after.clone(),
                         None => return Box::new(future::err(ApiError(String::from("Required response header X-Expires-After for response 200 was not found.")))) as Box<dyn Future<Item=_, Error=_> + Send>,
-=======
-                    header! { (ResponseXRateLimit, "X-Rate-Limit") => [i32] }
-                    let response_x_rate_limit = match response.headers().safe_get::<ResponseXRateLimit>() {
-                        Some(response_x_rate_limit) => response_x_rate_limit.0.clone(),
-                        None => return Box::new(future::err(ApiError(String::from("Required response header X-Rate-Limit for response 200 was not found.")))) as Box<dyn Future<Item=_, Error=_>>,
-                    };
-                    header! { (ResponseXExpiresAfter, "X-Expires-After") => [chrono::DateTime<chrono::Utc>] }
-                    let response_x_expires_after = match response.headers().safe_get::<ResponseXExpiresAfter>() {
-                        Some(response_x_expires_after) => response_x_expires_after.0.clone(),
-                        None => return Box::new(future::err(ApiError(String::from("Required response header X-Expires-After for response 200 was not found.")))) as Box<dyn Future<Item=_, Error=_>>,
->>>>>>> 04af5e04
                     };
                     let body = response.into_body();
                     Box::new(
