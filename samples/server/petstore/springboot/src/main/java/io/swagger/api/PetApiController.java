package io.swagger.api;

import io.swagger.model.ModelApiResponse;
import io.swagger.model.Pet;
import org.springframework.core.io.Resource;

import io.swagger.annotations.*;

import org.springframework.http.HttpStatus;
import org.springframework.http.ResponseEntity;
import org.springframework.stereotype.Controller;
import org.springframework.web.bind.annotation.PathVariable;
import org.springframework.web.bind.annotation.RequestBody;
import org.springframework.web.bind.annotation.RequestHeader;
import org.springframework.web.bind.annotation.RequestParam;
import org.springframework.web.bind.annotation.RequestPart;
import org.springframework.web.multipart.MultipartFile;

import java.util.List;
import com.fasterxml.jackson.databind.ObjectMapper;
import java.io.IOException;
import javax.validation.constraints.*;
import javax.validation.Valid;

@Controller
public class PetApiController implements PetApi {
    private final ObjectMapper objectMapper;

<<<<<<< HEAD
    public PetApiController(ObjectMapper objectMapper) {
        this.objectMapper = objectMapper;
    }

    public ResponseEntity<Void> addPet(@ApiParam(value = "Pet object that needs to be added to the store" ,required=true )  @Valid @RequestBody Pet body,
        @RequestHeader(value = "Accept", required = false) String accept) {
=======
    public ResponseEntity<Void> addPet(@ApiParam(value = "Pet object that needs to be added to the store" ,required=true ) @RequestBody Pet body) throws Exception {
>>>>>>> b185d03a
        // do some magic!
        return new ResponseEntity<Void>(HttpStatus.OK);
    }

    public ResponseEntity<Void> deletePet(@ApiParam(value = "Pet id to delete",required=true ) @PathVariable("petId") Long petId,
<<<<<<< HEAD
        @ApiParam(value = "" ) @RequestHeader(value="api_key", required=false) String apiKey,
        @RequestHeader(value = "Accept", required = false) String accept) {
=======
        @ApiParam(value = ""  ) @RequestHeader(value="api_key", required=false) String apiKey) throws Exception {
>>>>>>> b185d03a
        // do some magic!
        return new ResponseEntity<Void>(HttpStatus.OK);
    }

<<<<<<< HEAD
    public ResponseEntity<List<Pet>> findPetsByStatus( @NotNull@ApiParam(value = "Status values that need to be considered for filter", required = true, allowableValues = "available, pending, sold") @RequestParam(value = "status", required = true) List<String> status,
        @RequestHeader(value = "Accept", required = false) String accept) throws IOException {
=======
    public ResponseEntity<List<Pet>> findPetsByStatus(@ApiParam(value = "Status values that need to be considered for filter", required = true, allowableValues = "AVAILABLE, PENDING, SOLD") @RequestParam(value = "status", required = true) List<String> status) throws Exception {
>>>>>>> b185d03a
        // do some magic!

        if (accept != null && accept.contains("application/xml")) {
            return new ResponseEntity<List<Pet>>(objectMapper.readValue("<Pet>  <id>123456789</id>  <name>doggie</name>  <photoUrls>    <photoUrls>aeiou</photoUrls>  </photoUrls>  <tags>  </tags>  <status>aeiou</status></Pet>", List.class), HttpStatus.OK);
        }


        if (accept != null && accept.contains("application/json")) {
            return new ResponseEntity<List<Pet>>(objectMapper.readValue("[ {  \"photoUrls\" : [ \"aeiou\" ],  \"name\" : \"doggie\",  \"id\" : 0,  \"category\" : {    \"name\" : \"aeiou\",    \"id\" : 6  },  \"tags\" : [ {    \"name\" : \"aeiou\",    \"id\" : 1  } ],  \"status\" : \"available\"} ]", List.class), HttpStatus.OK);
        }

        return new ResponseEntity<List<Pet>>(HttpStatus.OK);
    }

<<<<<<< HEAD
    public ResponseEntity<List<Pet>> findPetsByTags( @NotNull@ApiParam(value = "Tags to filter by", required = true) @RequestParam(value = "tags", required = true) List<String> tags,
        @RequestHeader(value = "Accept", required = false) String accept) throws IOException {
=======
    public ResponseEntity<List<Pet>> findPetsByTags(@ApiParam(value = "Tags to filter by", required = true) @RequestParam(value = "tags", required = true) List<String> tags) throws Exception {
>>>>>>> b185d03a
        // do some magic!

        if (accept != null && accept.contains("application/xml")) {
            return new ResponseEntity<List<Pet>>(objectMapper.readValue("<Pet>  <id>123456789</id>  <name>doggie</name>  <photoUrls>    <photoUrls>aeiou</photoUrls>  </photoUrls>  <tags>  </tags>  <status>aeiou</status></Pet>", List.class), HttpStatus.OK);
        }


        if (accept != null && accept.contains("application/json")) {
            return new ResponseEntity<List<Pet>>(objectMapper.readValue("[ {  \"photoUrls\" : [ \"aeiou\" ],  \"name\" : \"doggie\",  \"id\" : 0,  \"category\" : {    \"name\" : \"aeiou\",    \"id\" : 6  },  \"tags\" : [ {    \"name\" : \"aeiou\",    \"id\" : 1  } ],  \"status\" : \"available\"} ]", List.class), HttpStatus.OK);
        }

        return new ResponseEntity<List<Pet>>(HttpStatus.OK);
    }

<<<<<<< HEAD
    public ResponseEntity<Pet> getPetById(@ApiParam(value = "ID of pet to return",required=true ) @PathVariable("petId") Long petId,
        @RequestHeader(value = "Accept", required = false) String accept) throws IOException {
=======
    public ResponseEntity<Pet> getPetById(@ApiParam(value = "ID of pet to return",required=true ) @PathVariable("petId") Long petId) throws Exception {
>>>>>>> b185d03a
        // do some magic!

        if (accept != null && accept.contains("application/xml")) {
            return new ResponseEntity<Pet>(objectMapper.readValue("<Pet>  <id>123456789</id>  <name>doggie</name>  <photoUrls>    <photoUrls>aeiou</photoUrls>  </photoUrls>  <tags>  </tags>  <status>aeiou</status></Pet>", Pet.class), HttpStatus.OK);
        }


        if (accept != null && accept.contains("application/json")) {
            return new ResponseEntity<Pet>(objectMapper.readValue("{  \"photoUrls\" : [ \"aeiou\" ],  \"name\" : \"doggie\",  \"id\" : 0,  \"category\" : {    \"name\" : \"aeiou\",    \"id\" : 6  },  \"tags\" : [ {    \"name\" : \"aeiou\",    \"id\" : 1  } ],  \"status\" : \"available\"}", Pet.class), HttpStatus.OK);
        }

        return new ResponseEntity<Pet>(HttpStatus.OK);
    }

<<<<<<< HEAD
    public ResponseEntity<Void> updatePet(@ApiParam(value = "Pet object that needs to be added to the store" ,required=true )  @Valid @RequestBody Pet body,
        @RequestHeader(value = "Accept", required = false) String accept) {
=======
    public ResponseEntity<Void> updatePet(@ApiParam(value = "Pet object that needs to be added to the store" ,required=true ) @RequestBody Pet body) throws Exception {
>>>>>>> b185d03a
        // do some magic!
        return new ResponseEntity<Void>(HttpStatus.OK);
    }

    public ResponseEntity<Void> updatePetWithForm(@ApiParam(value = "ID of pet that needs to be updated",required=true ) @PathVariable("petId") Long petId,
<<<<<<< HEAD
        @ApiParam(value = "Updated name of the pet") @RequestPart(value="name", required=false)  String name,
        @ApiParam(value = "Updated status of the pet") @RequestPart(value="status", required=false)  String status,
        @RequestHeader(value = "Accept", required = false) String accept) {
=======
        @ApiParam(value = "Updated name of the pet" ) @RequestPart(value="name", required=false)  String name,
        @ApiParam(value = "Updated status of the pet" ) @RequestPart(value="status", required=false)  String status) throws Exception {
>>>>>>> b185d03a
        // do some magic!
        return new ResponseEntity<Void>(HttpStatus.OK);
    }

    public ResponseEntity<ModelApiResponse> uploadFile(@ApiParam(value = "ID of pet to update",required=true ) @PathVariable("petId") Long petId,
<<<<<<< HEAD
        @ApiParam(value = "Additional data to pass to server") @RequestPart(value="additionalMetadata", required=false)  String additionalMetadata,
        @ApiParam(value = "file detail") @RequestPart("file") MultipartFile file,
        @RequestHeader(value = "Accept", required = false) String accept) throws IOException {
=======
        @ApiParam(value = "Additional data to pass to server" ) @RequestPart(value="additionalMetadata", required=false)  String additionalMetadata,
        @ApiParam(value = "file detail") @RequestPart("file") MultipartFile file) throws Exception {
>>>>>>> b185d03a
        // do some magic!

        if (accept != null && accept.contains("application/json")) {
            return new ResponseEntity<ModelApiResponse>(objectMapper.readValue("{  \"code\" : 0,  \"type\" : \"aeiou\",  \"message\" : \"aeiou\"}", ModelApiResponse.class), HttpStatus.OK);
        }

        return new ResponseEntity<ModelApiResponse>(HttpStatus.OK);
    }

}<|MERGE_RESOLUTION|>--- conflicted
+++ resolved
@@ -26,37 +26,25 @@
 public class PetApiController implements PetApi {
     private final ObjectMapper objectMapper;
 
-<<<<<<< HEAD
     public PetApiController(ObjectMapper objectMapper) {
         this.objectMapper = objectMapper;
     }
 
     public ResponseEntity<Void> addPet(@ApiParam(value = "Pet object that needs to be added to the store" ,required=true )  @Valid @RequestBody Pet body,
-        @RequestHeader(value = "Accept", required = false) String accept) {
-=======
-    public ResponseEntity<Void> addPet(@ApiParam(value = "Pet object that needs to be added to the store" ,required=true ) @RequestBody Pet body) throws Exception {
->>>>>>> b185d03a
+        @RequestHeader(value = "Accept", required = false) String accept) throws Exception {
         // do some magic!
         return new ResponseEntity<Void>(HttpStatus.OK);
     }
 
     public ResponseEntity<Void> deletePet(@ApiParam(value = "Pet id to delete",required=true ) @PathVariable("petId") Long petId,
-<<<<<<< HEAD
         @ApiParam(value = "" ) @RequestHeader(value="api_key", required=false) String apiKey,
-        @RequestHeader(value = "Accept", required = false) String accept) {
-=======
-        @ApiParam(value = ""  ) @RequestHeader(value="api_key", required=false) String apiKey) throws Exception {
->>>>>>> b185d03a
+        @RequestHeader(value = "Accept", required = false) String accept) throws Exception {
         // do some magic!
         return new ResponseEntity<Void>(HttpStatus.OK);
     }
 
-<<<<<<< HEAD
     public ResponseEntity<List<Pet>> findPetsByStatus( @NotNull@ApiParam(value = "Status values that need to be considered for filter", required = true, allowableValues = "available, pending, sold") @RequestParam(value = "status", required = true) List<String> status,
-        @RequestHeader(value = "Accept", required = false) String accept) throws IOException {
-=======
-    public ResponseEntity<List<Pet>> findPetsByStatus(@ApiParam(value = "Status values that need to be considered for filter", required = true, allowableValues = "AVAILABLE, PENDING, SOLD") @RequestParam(value = "status", required = true) List<String> status) throws Exception {
->>>>>>> b185d03a
+        @RequestHeader(value = "Accept", required = false) String accept) throws Exception {
         // do some magic!
 
         if (accept != null && accept.contains("application/xml")) {
@@ -71,12 +59,8 @@
         return new ResponseEntity<List<Pet>>(HttpStatus.OK);
     }
 
-<<<<<<< HEAD
     public ResponseEntity<List<Pet>> findPetsByTags( @NotNull@ApiParam(value = "Tags to filter by", required = true) @RequestParam(value = "tags", required = true) List<String> tags,
-        @RequestHeader(value = "Accept", required = false) String accept) throws IOException {
-=======
-    public ResponseEntity<List<Pet>> findPetsByTags(@ApiParam(value = "Tags to filter by", required = true) @RequestParam(value = "tags", required = true) List<String> tags) throws Exception {
->>>>>>> b185d03a
+        @RequestHeader(value = "Accept", required = false) String accept) throws Exception {
         // do some magic!
 
         if (accept != null && accept.contains("application/xml")) {
@@ -91,12 +75,8 @@
         return new ResponseEntity<List<Pet>>(HttpStatus.OK);
     }
 
-<<<<<<< HEAD
     public ResponseEntity<Pet> getPetById(@ApiParam(value = "ID of pet to return",required=true ) @PathVariable("petId") Long petId,
-        @RequestHeader(value = "Accept", required = false) String accept) throws IOException {
-=======
-    public ResponseEntity<Pet> getPetById(@ApiParam(value = "ID of pet to return",required=true ) @PathVariable("petId") Long petId) throws Exception {
->>>>>>> b185d03a
+        @RequestHeader(value = "Accept", required = false) String accept) throws Exception {
         // do some magic!
 
         if (accept != null && accept.contains("application/xml")) {
@@ -111,38 +91,24 @@
         return new ResponseEntity<Pet>(HttpStatus.OK);
     }
 
-<<<<<<< HEAD
     public ResponseEntity<Void> updatePet(@ApiParam(value = "Pet object that needs to be added to the store" ,required=true )  @Valid @RequestBody Pet body,
-        @RequestHeader(value = "Accept", required = false) String accept) {
-=======
-    public ResponseEntity<Void> updatePet(@ApiParam(value = "Pet object that needs to be added to the store" ,required=true ) @RequestBody Pet body) throws Exception {
->>>>>>> b185d03a
+        @RequestHeader(value = "Accept", required = false) String accept) throws Exception {
         // do some magic!
         return new ResponseEntity<Void>(HttpStatus.OK);
     }
 
     public ResponseEntity<Void> updatePetWithForm(@ApiParam(value = "ID of pet that needs to be updated",required=true ) @PathVariable("petId") Long petId,
-<<<<<<< HEAD
         @ApiParam(value = "Updated name of the pet") @RequestPart(value="name", required=false)  String name,
         @ApiParam(value = "Updated status of the pet") @RequestPart(value="status", required=false)  String status,
-        @RequestHeader(value = "Accept", required = false) String accept) {
-=======
-        @ApiParam(value = "Updated name of the pet" ) @RequestPart(value="name", required=false)  String name,
-        @ApiParam(value = "Updated status of the pet" ) @RequestPart(value="status", required=false)  String status) throws Exception {
->>>>>>> b185d03a
+        @RequestHeader(value = "Accept", required = false) String accept) throws Exception {
         // do some magic!
         return new ResponseEntity<Void>(HttpStatus.OK);
     }
 
     public ResponseEntity<ModelApiResponse> uploadFile(@ApiParam(value = "ID of pet to update",required=true ) @PathVariable("petId") Long petId,
-<<<<<<< HEAD
         @ApiParam(value = "Additional data to pass to server") @RequestPart(value="additionalMetadata", required=false)  String additionalMetadata,
         @ApiParam(value = "file detail") @RequestPart("file") MultipartFile file,
-        @RequestHeader(value = "Accept", required = false) String accept) throws IOException {
-=======
-        @ApiParam(value = "Additional data to pass to server" ) @RequestPart(value="additionalMetadata", required=false)  String additionalMetadata,
-        @ApiParam(value = "file detail") @RequestPart("file") MultipartFile file) throws Exception {
->>>>>>> b185d03a
+        @RequestHeader(value = "Accept", required = false) String accept) throws Exception {
         // do some magic!
 
         if (accept != null && accept.contains("application/json")) {
