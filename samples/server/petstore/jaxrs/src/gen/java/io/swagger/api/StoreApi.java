package io.swagger.api;

import io.swagger.model.*;
import io.swagger.api.StoreApiService;
import io.swagger.api.factories.StoreApiServiceFactory;

import io.swagger.annotations.ApiParam;

import com.sun.jersey.multipart.FormDataParam;

import java.util.Map;
import io.swagger.model.Order;

import java.util.List;
import io.swagger.api.NotFoundException;

import java.io.InputStream;

import com.sun.jersey.core.header.FormDataContentDisposition;
import com.sun.jersey.multipart.FormDataParam;

import javax.ws.rs.core.Response;
import javax.ws.rs.*;

@Path("/store")


@io.swagger.annotations.Api(value = "/store", description = "the store API")
<<<<<<< HEAD
@javax.annotation.Generated(value = "class io.swagger.codegen.languages.JaxRSServerCodegen", date = "2015-10-20T08:49:54.299-07:00")
=======
@javax.annotation.Generated(value = "class io.swagger.codegen.languages.JaxRSServerCodegen", date = "2015-10-16T21:16:23.957-04:00")
>>>>>>> 6b7059d2
public class StoreApi  {

   private final StoreApiService delegate = StoreApiServiceFactory.getStoreApi();

    @GET
    @Path("/inventory")
    
    @Produces({ "application/json", "application/xml" })
    @io.swagger.annotations.ApiOperation(value = "Returns pet inventories by status", notes = "Returns a map of status codes to quantities", response = Integer.class, responseContainer = "Map", authorizations = {
        @io.swagger.annotations.Authorization(value = "api_key")
    })
    @io.swagger.annotations.ApiResponses(value = { 
        @io.swagger.annotations.ApiResponse(code = 200, message = "successful operation", response = Integer.class, responseContainer = "Map") })

    public Response getInventory()
    throws NotFoundException {
        return delegate.getInventory();
    }
    @POST
    @Path("/order")
    
    @Produces({ "application/json", "application/xml" })
    @io.swagger.annotations.ApiOperation(value = "Place an order for a pet", notes = "", response = Order.class)
    @io.swagger.annotations.ApiResponses(value = { 
        @io.swagger.annotations.ApiResponse(code = 200, message = "successful operation", response = Order.class),
        
        @io.swagger.annotations.ApiResponse(code = 400, message = "Invalid Order", response = Order.class) })

    public Response placeOrder(@ApiParam(value = "order placed for purchasing the pet"  ) Order body)
    throws NotFoundException {
        return delegate.placeOrder(body);
    }
    @GET
    @Path("/order/{orderId}")
    
    @Produces({ "application/json", "application/xml" })
    @io.swagger.annotations.ApiOperation(value = "Find purchase order by ID", notes = "For valid response try integer IDs with value <= 5 or > 10. Other values will generated exceptions", response = Order.class)
    @io.swagger.annotations.ApiResponses(value = { 
        @io.swagger.annotations.ApiResponse(code = 200, message = "successful operation", response = Order.class),
        
        @io.swagger.annotations.ApiResponse(code = 400, message = "Invalid ID supplied", response = Order.class),
        
        @io.swagger.annotations.ApiResponse(code = 404, message = "Order not found", response = Order.class) })

    public Response getOrderById(@ApiParam(value = "ID of pet that needs to be fetched",required=true ) @PathParam("orderId") String orderId)
    throws NotFoundException {
        return delegate.getOrderById(orderId);
    }
    @DELETE
    @Path("/order/{orderId}")
    
    @Produces({ "application/json", "application/xml" })
    @io.swagger.annotations.ApiOperation(value = "Delete purchase order by ID", notes = "For valid response try integer IDs with value < 1000. Anything above 1000 or nonintegers will generate API errors", response = Void.class)
    @io.swagger.annotations.ApiResponses(value = { 
        @io.swagger.annotations.ApiResponse(code = 400, message = "Invalid ID supplied", response = Void.class),
        
        @io.swagger.annotations.ApiResponse(code = 404, message = "Order not found", response = Void.class) })

    public Response deleteOrder(@ApiParam(value = "ID of the order that needs to be deleted",required=true ) @PathParam("orderId") String orderId)
    throws NotFoundException {
        return delegate.deleteOrder(orderId);
    }
}
<|MERGE_RESOLUTION|>--- conflicted
+++ resolved
@@ -26,11 +26,7 @@
 
 
 @io.swagger.annotations.Api(value = "/store", description = "the store API")
-<<<<<<< HEAD
-@javax.annotation.Generated(value = "class io.swagger.codegen.languages.JaxRSServerCodegen", date = "2015-10-20T08:49:54.299-07:00")
-=======
-@javax.annotation.Generated(value = "class io.swagger.codegen.languages.JaxRSServerCodegen", date = "2015-10-16T21:16:23.957-04:00")
->>>>>>> 6b7059d2
+@javax.annotation.Generated(value = "class io.swagger.codegen.languages.JaxRSServerCodegen", date = "2015-10-20T10:58:35.558-07:00")
 public class StoreApi  {
 
    private final StoreApiService delegate = StoreApiServiceFactory.getStoreApi();
@@ -39,9 +35,7 @@
     @Path("/inventory")
     
     @Produces({ "application/json", "application/xml" })
-    @io.swagger.annotations.ApiOperation(value = "Returns pet inventories by status", notes = "Returns a map of status codes to quantities", response = Integer.class, responseContainer = "Map", authorizations = {
-        @io.swagger.annotations.Authorization(value = "api_key")
-    })
+    @io.swagger.annotations.ApiOperation(value = "Returns pet inventories by status", notes = "Returns a map of status codes to quantities", response = Integer.class, responseContainer = "Map")
     @io.swagger.annotations.ApiResponses(value = { 
         @io.swagger.annotations.ApiResponse(code = 200, message = "successful operation", response = Integer.class, responseContainer = "Map") })
 
