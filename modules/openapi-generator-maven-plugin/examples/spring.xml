<project xmlns="http://maven.apache.org/POM/4.0.0" xmlns:xsi="http://www.w3.org/2001/XMLSchema-instance"
		 xsi:schemaLocation="http://maven.apache.org/POM/4.0.0 http://maven.apache.org/maven-v4_0_0.xsd">
	<modelVersion>4.0.0</modelVersion>
	<groupId>org.openapitools</groupId>
	<artifactId>sample-project</artifactId>
	<packaging>jar</packaging>
	<version>1.0-SNAPSHOT</version>
	<name>sample-project</name>
	<url>https://maven.apache.org</url>

	<parent>
		<groupId>org.springframework.boot</groupId>
		<artifactId>spring-boot-starter-parent</artifactId>
		<version>2.2.1.RELEASE</version>
	</parent>
	<build>
		<plugins>
			<!-- activate the plugin -->
			<plugin>
				<groupId>org.openapitools</groupId>
				<artifactId>openapi-generator-maven-plugin</artifactId>
				<!-- RELEASE_VERSION -->
<<<<<<< HEAD
				<version>7.0.0-SNAPSHOT</version>
=======
				<version>6.1.0-SNAPSHOT</version>
>>>>>>> b88666b8
				<!-- /RELEASE_VERSION -->
				<executions>
					<execution>
						<id>spring-server</id>
						<goals>
							<goal>generate</goal>
						</goals>
						<configuration>
							<!-- specify the swagger yaml -->
							<inputSpec>${project.basedir}/swagger.yaml</inputSpec>

							<!-- target to generate java server code -->
							<generatorName>spring</generatorName>

							<!-- hint: if you want to generate java client code
								 you can use the following generator: <generatorName>java</generatorName> -->

							<!-- pass any necessary config options -->
							<configOptions>
								<documentationProvider>springfox</documentationProvider>
								<serializableModel>true</serializableModel>
								<snapshotVersion>true</snapshotVersion>
							</configOptions>

						</configuration>
					</execution>

				</executions>
			</plugin>
			<plugin>
				<groupId>org.apache.maven.plugins</groupId>
				<artifactId>maven-compiler-plugin</artifactId>
				<version>3.8.1</version>
				<configuration>
					<source>1.8</source>
					<target>1.8</target>
					<proc>none</proc>
				</configuration>
			</plugin>
		</plugins>
		<pluginManagement>
		</pluginManagement>
	</build>
	<pluginRepositories>
		<pluginRepository>
			<id>sonatype-snapshots</id>
			<url>https://oss.sonatype.org/content/repositories/snapshots/</url>
		</pluginRepository>
	</pluginRepositories>
	<dependencies>
		<!-- dependencies are needed for the client being generated -->

		<dependency>
			<groupId>io.swagger</groupId>
			<artifactId>swagger-annotations</artifactId>
			<version>${swagger-annotations-version}</version>
		</dependency>

		<!-- You can find the dependencies for the library configuration you chose by looking in JavaClientCodegen.
			 Then find the corresponding dependency on Maven Central, and set the versions in the property section below -->

		<dependency>
			<groupId>org.springframework.boot</groupId>
			<artifactId>spring-boot-starter-web</artifactId>
		</dependency>

		<dependency>
			<groupId>org.springframework.data</groupId>
			<artifactId>spring-data-commons</artifactId>
		</dependency>
		<!--SpringFox dependencies -->
		<dependency>
			<groupId>io.springfox</groupId>
			<artifactId>springfox-swagger2</artifactId>
			<version>${springfox-version}</version>
		</dependency>
		<dependency>
			<groupId>io.springfox</groupId>
			<artifactId>springfox-swagger-ui</artifactId>
			<version>${springfox-version}</version>
		</dependency>
		<dependency>
			<groupId>javax.xml.bind</groupId>
			<artifactId>jaxb-api</artifactId>
			<version>2.2.11</version>
		</dependency>
		<dependency>
			<groupId>com.fasterxml.jackson.datatype</groupId>
			<artifactId>jackson-datatype-jsr310</artifactId>
		</dependency>
		<dependency>
			<groupId>org.openapitools</groupId>
			<artifactId>jackson-databind-nullable</artifactId>
			<version>0.1.0</version>
		</dependency>
		<!-- Bean Validation API support -->
		<dependency>
			<groupId>javax.validation</groupId>
			<artifactId>validation-api</artifactId>
		</dependency>
	</dependencies>

	<properties>
		<swagger-annotations-version>1.5.8</swagger-annotations-version>

		<spring-boot-starter-web.version>2.2.1.RELEASE</spring-boot-starter-web.version>
		<springfox-version>2.8.0</springfox-version>
	</properties>
</project><|MERGE_RESOLUTION|>--- conflicted
+++ resolved
@@ -20,11 +20,7 @@
 				<groupId>org.openapitools</groupId>
 				<artifactId>openapi-generator-maven-plugin</artifactId>
 				<!-- RELEASE_VERSION -->
-<<<<<<< HEAD
 				<version>7.0.0-SNAPSHOT</version>
-=======
-				<version>6.1.0-SNAPSHOT</version>
->>>>>>> b88666b8
 				<!-- /RELEASE_VERSION -->
 				<executions>
 					<execution>
