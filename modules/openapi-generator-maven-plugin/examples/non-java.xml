<project xmlns="http://maven.apache.org/POM/4.0.0" xmlns:xsi="http://www.w3.org/2001/XMLSchema-instance" xsi:schemaLocation="http://maven.apache.org/POM/4.0.0 http://maven.apache.org/maven-v4_0_0.xsd">
    <modelVersion>4.0.0</modelVersion>
    <groupId>org.openapitools</groupId>
    <artifactId>sample-project</artifactId>
    <packaging>jar</packaging>
    <version>1.0-SNAPSHOT</version>
    <name>sample-project</name>
    <url>https://maven.apache.org</url>
    <build>
        <plugins>
            <!-- activate the plugin -->
            <plugin>
                <groupId>org.openapitools</groupId>
                <artifactId>openapi-generator-maven-plugin</artifactId>
                <!-- RELEASE_VERSION -->
<<<<<<< HEAD
                <version>6.6.0</version>
=======
                <version>7.0.0-SNAPSHOT</version>
>>>>>>> 1d2d56ab
                <!-- /RELEASE_VERSION -->
                <executions>
                    <execution>
                        <goals>
                            <goal>generate</goal>
                        </goals>
                        <configuration>
                            <inputSpec>${project.basedir}/swagger.yaml</inputSpec>
                            <generatorName>aspnetcore</generatorName>
                            <configOptions>
                                <additional-properties>optionalProjectFile=true</additional-properties>
                            </configOptions>
                        </configuration>
                    </execution>
                </executions>
            </plugin>
        </plugins>
    </build>
    <pluginRepositories>
        <pluginRepository>
            <id>sonatype-snapshots</id>
            <url>https://oss.sonatype.org/content/repositories/snapshots/</url>
        </pluginRepository>
    </pluginRepositories>
</project><|MERGE_RESOLUTION|>--- conflicted
+++ resolved
@@ -13,11 +13,7 @@
                 <groupId>org.openapitools</groupId>
                 <artifactId>openapi-generator-maven-plugin</artifactId>
                 <!-- RELEASE_VERSION -->
-<<<<<<< HEAD
-                <version>6.6.0</version>
-=======
                 <version>7.0.0-SNAPSHOT</version>
->>>>>>> 1d2d56ab
                 <!-- /RELEASE_VERSION -->
                 <executions>
                     <execution>
