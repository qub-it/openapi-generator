--- conflicted
+++ resolved
@@ -4,11 +4,7 @@
         <groupId>org.openapitools</groupId>
         <artifactId>openapi-generator-project</artifactId>
         <!-- RELEASE_VERSION -->
-<<<<<<< HEAD
-        <version>4.2.3</version>
-=======
         <version>4.3.0-SNAPSHOT</version>
->>>>>>> a42ff37a
         <!-- /RELEASE_VERSION -->
         <relativePath>../..</relativePath>
     </parent>
