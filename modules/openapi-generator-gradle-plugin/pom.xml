<project xmlns:xsi="http://www.w3.org/2001/XMLSchema-instance" xmlns="http://maven.apache.org/POM/4.0.0"
         xsi:schemaLocation="http://maven.apache.org/POM/4.0.0 http://maven.apache.org/maven-v4_0_0.xsd">
    <parent>
        <groupId>org.openapitools</groupId>
        <artifactId>openapi-generator-project</artifactId>
        <!-- RELEASE_VERSION -->
<<<<<<< HEAD
        <version>6.0.1</version>
=======
        <version>6.1.0-SNAPSHOT</version>
>>>>>>> 5bd94b8f
        <!-- /RELEASE_VERSION -->
        <relativePath>../..</relativePath>
    </parent>
    <modelVersion>4.0.0</modelVersion>

    <artifactId>openapi-generator-gradle-plugin-mvn-wrapper</artifactId>
    <packaging>pom</packaging>
    <name>openapi-generator-gradle-plugin (maven wrapper)</name>
    <description>This is a maven wrapper to call gradle during installation phase</description>

    <properties>
        <skipNexusStagingDeployMojo>true</skipNexusStagingDeployMojo>
        <gradleVersion>5.6.4</gradleVersion>
    </properties>

    <pluginRepositories>
        <pluginRepository>
            <id>Gradle Releases</id>
            <name>Gradle Releases repository</name>
            <url>https://repo.gradle.org/gradle/libs-releases-local/</url>
            <releases>
                <enabled>true</enabled>
            </releases>
            <snapshots>
                <enabled>false</enabled>
            </snapshots>
        </pluginRepository>
    </pluginRepositories>

    <dependencies>
        <dependency>
            <groupId>org.openapitools</groupId>
            <artifactId>openapi-generator</artifactId>
            <version>${project.version}</version>
        </dependency>
    </dependencies>

    <build>
        <!-- NOTE: Consider this temporary, as a way to cleanly hook into our pipeline.
            We've discussed moving the entire project to gradle https://github.com/OpenAPITools/openapi-generator/issues/200, which would avoid this fitting. -->
        <pluginManagement>
            <plugins>
                <!-- 1) disable maven install. This wrapper is not needed. (gradle will install a jar and a pom into the local maven repo) -->
                <plugin>
                    <artifactId>maven-install-plugin</artifactId>
                    <configuration>
                        <skip>true</skip>
                    </configuration>
                </plugin>
                <!-- 3) disable maven deploy. This wrapper is not needed. -->
                <plugin>
                    <artifactId>maven-deploy-plugin</artifactId>
                    <configuration>
                        <skip>true</skip>
                    </configuration>
                </plugin>
            </plugins>
        </pluginManagement>

        <plugins>
            <plugin>
                <groupId>org.apache.maven.plugins</groupId>
                <artifactId>maven-checkstyle-plugin</artifactId>
                <configuration>
                    <configLocation>${project.parent.basedir}${file.separator}google_checkstyle.xml</configLocation>
                </configuration>
            </plugin>
            <!-- 2) run gradle -->
            <plugin>
                <groupId>org.fortasoft</groupId>
                <artifactId>gradle-maven-plugin</artifactId>
                <version>1.0.8</version>
                <configuration>
                    <gradleVersion>${gradleVersion}</gradleVersion>
                    <args>
                        <arg>-P openApiGeneratorVersion=${project.version}</arg>
                    </args>
                </configuration>
                <executions>
                    <execution>
                        <phase>install</phase>
                        <goals>
                            <!-- goal must be "invoke" -->
                            <goal>invoke</goal>
                        </goals>
                        <configuration>
                            <tasks>
                                <!-- calls "clean assemble install" -->
                                <task>clean</task>
                                <task>check</task>
                                <task>assemble</task>
                                <task>publishToMavenLocal</task>
                                <task>publishPluginMavenPublicationToMavenLocal</task>
                            </tasks>
                        </configuration>
                    </execution>
                </executions>
                <dependencies>
                    <dependency>
                        <groupId>org.gradle</groupId>
                        <artifactId>gradle-tooling-api</artifactId>
                        <version>5.6.4</version>
                    </dependency>
                </dependencies>
            </plugin>
        </plugins>
    </build>

    <profiles>
        <profile>
            <id>static-analysis</id>
            <build>
                <plugins>
                    <plugin>
                        <groupId>com.github.spotbugs</groupId>
                        <artifactId>spotbugs-maven-plugin</artifactId>
                        <configuration>
                            <excludeFilterFile>${project.parent.basedir}${file.separator}spotbugs-exclude.xml</excludeFilterFile>
                        </configuration>
                    </plugin>
                    <plugin>
                        <groupId>org.apache.maven.plugins</groupId>
                        <artifactId>maven-pmd-plugin</artifactId>
                    </plugin>
                    <plugin>
                        <groupId>se.bjurr.violations</groupId>
                        <artifactId>violations-maven-plugin</artifactId>
                    </plugin>
                </plugins>
            </build>
        </profile>
    </profiles>
</project><|MERGE_RESOLUTION|>--- conflicted
+++ resolved
@@ -4,11 +4,7 @@
         <groupId>org.openapitools</groupId>
         <artifactId>openapi-generator-project</artifactId>
         <!-- RELEASE_VERSION -->
-<<<<<<< HEAD
-        <version>6.0.1</version>
-=======
         <version>6.1.0-SNAPSHOT</version>
->>>>>>> 5bd94b8f
         <!-- /RELEASE_VERSION -->
         <relativePath>../..</relativePath>
     </parent>
