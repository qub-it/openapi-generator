/*
 * Copyright 2018 OpenAPI-Generator Contributors (https://openapi-generator.tech)
 * Copyright 2018 SmartBear Software
 *
 * Licensed under the Apache License, Version 2.0 (the "License");
 * you may not use this file except in compliance with the License.
 * You may obtain a copy of the License at
 *
 *     https://www.apache.org/licenses/LICENSE-2.0
 *
 * Unless required by applicable law or agreed to in writing, software
 * distributed under the License is distributed on an "AS IS" BASIS,
 * WITHOUT WARRANTIES OR CONDITIONS OF ANY KIND, either express or implied.
 * See the License for the specific language governing permissions and
 * limitations under the License.
 */

package org.openapitools.codegen;

import com.fasterxml.jackson.annotation.JsonIgnoreProperties;
import io.swagger.v3.oas.models.ExternalDocumentation;

import java.util.*;

/**
 * CodegenModel represents a schema object in a OpenAPI document.
 */
@JsonIgnoreProperties({"parentModel", "interfaceModels"})
public class CodegenModel implements IJsonSchemaValidationProperties {
    // The parent model name from the schemas. The parent is determined by inspecting the allOf, anyOf and
    // oneOf attributes in the OAS. First codegen inspects 'allOf', then 'anyOf', then 'oneOf'.
    // If there are multiple object references in the attribute ('allOf', 'anyOf', 'oneOf'), and one of the
    // object is a discriminator, that object is set as the parent. If no discriminator is specified,
    // codegen returns the first one in the list, i.e. there is no obvious parent in the OpenAPI specification.
    // When possible, the mustache templates should use 'allParents' to handle multiple parents.
    public String parent, parentSchema;
    public List<String> interfaces;
    // The list of parent model name from the schemas. In order of preference, the parent is obtained
    // from the 'allOf' attribute, then 'anyOf', and finally 'oneOf'.
    public List<String> allParents;

    // References to parent and interface CodegenModels. Only set when code generator supports inheritance.
    public CodegenModel parentModel;
    public List<CodegenModel> interfaceModels;
    public List<CodegenModel> children;

    // anyOf, oneOf, allOf
    public Set<String> anyOf = new TreeSet<>();
    public Set<String> oneOf = new TreeSet<>();
    public Set<String> allOf = new TreeSet<>();

    // The schema name as written in the OpenAPI document.
    public String name;
    // The language-specific name of the class that implements this schema.
    // The name of the class is derived from the OpenAPI schema name with formatting rules applied.
    // The classname is derived from the OpenAPI schema name, with sanitization and escaping rules applied.
    public String classname;
    // The value of the 'title' attribute in the OpenAPI document.
    public String title;
    public String description, classVarName, modelJson, dataType, xmlPrefix, xmlNamespace, xmlName;
    public String classFilename; // store the class file name, mainly used for import
    public String unescapedDescription;
    public CodegenDiscriminator discriminator;
    public String defaultValue;
    public String arrayModelType;
    public boolean isAlias; // Is this effectively an alias of another simple type
<<<<<<< HEAD
    public boolean isString, isInteger, isLong, isNumber, isNumeric, isFloat, isDouble, isDate, isDateTime, isShort, isUnboundedInteger, isPrimitiveType, isBoolean;
=======
    public boolean isString, isInteger, isLong, isNumber, isNumeric, isFloat, isDouble, isDate, isDateTime, isDecimal, isShort, isUnboundedInteger, isBoolean;
>>>>>>> 3ed63439
    private boolean additionalPropertiesIsAnyType;
    public List<CodegenProperty> vars = new ArrayList<>(); // all properties (without parent's properties)
    public List<CodegenProperty> allVars = new ArrayList<>(); // all properties (with parent's properties)
    public List<CodegenProperty> requiredVars = new ArrayList<>(); // a list of required properties
    public List<CodegenProperty> optionalVars = new ArrayList<>(); // a list of optional properties
    public List<CodegenProperty> readOnlyVars = new ArrayList<>(); // a list of read-only properties
    public List<CodegenProperty> readWriteVars = new ArrayList<>(); // a list of properties for read, write
    public List<CodegenProperty> parentVars = new ArrayList<>();
    public Map<String, Object> allowableValues;

    // Sorted sets of required parameters.
    public Set<String> mandatory = new TreeSet<>(); // without parent's required properties
    public Set<String> allMandatory = new TreeSet<>(); // with parent's required properties

    public Set<String> imports = new TreeSet<>();
    public boolean hasVars, emptyVars, hasMoreModels, hasEnums, isEnum, hasValidation;
    /**
     * Indicates the OAS schema specifies "nullable: true".
     */
    public boolean isNullable;
    /**
     * Indicates the type has at least one required property.
     */
    public boolean hasRequired;
    /**
     * Indicates the type has at least one optional property.
     */
    public boolean hasOptional;
    public boolean isArray;
    public boolean hasChildren;
    public boolean isMap;
    public boolean isNull;
    /**
     * Indicates the OAS schema specifies "deprecated: true".
     */
    public boolean isDeprecated;
    public boolean hasOnlyReadOnly = true; // true if all properties are read-only
    public ExternalDocumentation externalDocumentation;

    public Map<String, Object> vendorExtensions = new HashMap<>();
    private CodegenComposedSchemas composedSchemas;
    private boolean hasMultipleTypes = false;

    /**
     * The type of the value for the additionalProperties keyword in the OAS document.
     * Used in map like objects, including composed schemas.
     *
     * In most programming languages, the additional (undeclared) properties are stored
     * in a map data structure, such as HashMap in Java, map in golang, or a dict in Python.
     * There are multiple ways to implement the additionalProperties keyword, depending
     * on the programming language and mustache template.
     * One way is to use class inheritance. For example in the generated Java code, the
     * generated model class may extend from HashMap to store the additional properties.
     * In that case 'CodegenModel.parent' is set to represent the class hierarchy.
     * Another way is to use CodegenModel.additionalPropertiesType. A code generator
     * such as Python does not use class inheritance to model additional properties.
     *
     * For example, in the OAS schema below, the schema has a declared 'id' property
     * and additional, undeclared properties of type 'integer' are allowed.
     *
     * type: object
     * properties:
     *   id:
     *     type: integer
     * additionalProperties:
     *   type: integer
     *
     */
    public String additionalPropertiesType;

    /**
     * True if additionalProperties is set to true (boolean value)
     */
    public boolean isAdditionalPropertiesTrue;

    private Integer maxProperties;
    private Integer minProperties;
    private boolean uniqueItems;
    private Integer maxItems;
    private Integer minItems;
    private Integer maxLength;
    private Integer minLength;
    private boolean exclusiveMinimum;
    private boolean exclusiveMaximum;
    private String minimum;
    private String maximum;
    private String pattern;
    private Number multipleOf;
    private CodegenProperty items;
    private CodegenProperty additionalProperties;
    private boolean isModel;
    private boolean hasRequiredVars;
    private boolean hasDiscriminatorWithNonEmptyMapping;
    private boolean isAnyType;

    public String getAdditionalPropertiesType() {
        return additionalPropertiesType;
    }

    public void setAdditionalPropertiesType(String additionalPropertiesType) {
        this.additionalPropertiesType = additionalPropertiesType;
    }

    public Set<String> getAllMandatory() {
        return allMandatory;
    }

    public void setAllMandatory(Set<String> allMandatory) {
        this.allMandatory = allMandatory;
    }

    public List<String> getAllParents() {
        return allParents;
    }

    public void setAllParents(List<String> allParents) {
        this.allParents = allParents;
    }

    public List<CodegenProperty> getAllVars() {
        return allVars;
    }

    public void setAllVars(List<CodegenProperty> allVars) {
        this.allVars = allVars;
    }

    public Map<String, Object> getAllowableValues() {
        return allowableValues;
    }

    public void setAllowableValues(Map<String, Object> allowableValues) {
        this.allowableValues = allowableValues;
    }

    public String getArrayModelType() {
        return arrayModelType;
    }

    public void setArrayModelType(String arrayModelType) {
        this.arrayModelType = arrayModelType;
    }

    public List<CodegenModel> getChildren() {
        return children;
    }

    public void setChildren(List<CodegenModel> children) {
        this.children = children;
    }

    public String getClassFilename() {
        return classFilename;
    }

    public void setClassFilename(String classFilename) {
        this.classFilename = classFilename;
    }

    public String getClassVarName() {
        return classVarName;
    }

    public void setClassVarName(String classVarName) {
        this.classVarName = classVarName;
    }

    /**
     * Return true if the classname property is sanitized, false if it is the same as the OpenAPI schema name.
     * The OpenAPI schema name may be any valid JSON schema name, including non-ASCII characters.
     * The name of the class may have to be sanitized with character escaping.
     *
     * @return true if the classname property is sanitized
     */
    public boolean getIsClassnameSanitized() {
        return !classname.equals(name);
    }

    public String getClassname() {
        return classname;
    }

    public void setClassname(String classname) {
        this.classname = classname;
    }

    public String getDataType() {
        return dataType;
    }

    public void setDataType(String dataType) {
        this.dataType = dataType;
    }

    public String getDefaultValue() {
        return defaultValue;
    }

    public void setDefaultValue(String defaultValue) {
        this.defaultValue = defaultValue;
    }

    public String getDescription() {
        return description;
    }

    public void setDescription(String description) {
        this.description = description;
    }

    /**
     * Returns the discriminator for this schema object, or null if no discriminator has been specified.
     *
     * The list of all possible schema discriminator mapping values is obtained
     * from explicit discriminator mapping values in the OpenAPI document, and from
     * inherited discriminators through oneOf, allOf, anyOf.
     * For example, a discriminator may be defined in a 'Pet' schema as shown below.
     * The Dog and Cat schemas inherit the discriminator through the allOf reference.
     * In the 'Pet' schema, the supported discriminator mapping values for the
     * 'objectType' properties are 'Dog' and 'Cat'.
     * The allowed discriminator mapping value for the Dog schema is 'Dog'.
     * The allowed discriminator mapping value for the Cat schema is 'Dog'.
     *
     * Pet:
     *   type: object
     *   discriminator:
     *     propertyName: objectType
     *   required:
     *     - objectType
     *   properties:
     *     objectType:
     *     type: string
     * Dog:
     *   allOf:
     *   - $ref: '#/components/schemas/Pet'
     *   - type: object
     *     properties:
     *       p1:
     *         type: string
     * Cat:
     *   allOf:
     *   - $ref: '#/components/schemas/Pet'
     *   - type: object
     *     properties:
     *       p2:
     *         type: string
     *
     * @return the discriminator.
     */
    public CodegenDiscriminator getDiscriminator() {
        return discriminator;
    }

    public void setDiscriminator(CodegenDiscriminator discriminator) {
        this.discriminator = discriminator;
        if (discriminator != null && !discriminator.getMappedModels().isEmpty()) {
            this.hasDiscriminatorWithNonEmptyMapping = true;
        }
    }

    /**
     * Returns the name of the discriminator property for this schema in the OpenAPI document.
     * In the OpenAPI document, the discriminator may be specified in the local schema or
     * it may be inherited, such as through a 'allOf' schema which references another schema
     * that has a discriminator, recursively.
     *
     * @return the name of the discriminator property.
     */
    public String getDiscriminatorName() {
        return discriminator == null ? null : discriminator.getPropertyName();
    }

    public ExternalDocumentation getExternalDocumentation() {
        return externalDocumentation;
    }

    public void setExternalDocumentation(ExternalDocumentation externalDocumentation) {
        this.externalDocumentation = externalDocumentation;
    }

    public Set<String> getImports() {
        return imports;
    }

    public void setImports(Set<String> imports) {
        this.imports = imports;
    }

    public List<CodegenModel> getInterfaceModels() {
        return interfaceModels;
    }

    public void setInterfaceModels(List<CodegenModel> interfaceModels) {
        this.interfaceModels = interfaceModels;
    }

    public List<String> getInterfaces() {
        return interfaces;
    }

    public void setInterfaces(List<String> interfaces) {
        this.interfaces = interfaces;
    }

    public Set<String> getMandatory() {
        return mandatory;
    }

    public void setMandatory(Set<String> mandatory) {
        this.mandatory = mandatory;
    }

    public String getModelJson() {
        return modelJson;
    }

    public void setModelJson(String modelJson) {
        this.modelJson = modelJson;
    }

    public String getName() {
        return name;
    }

    public void setName(String name) {
        this.name = name;
    }

    public List<CodegenProperty> getOptionalVars() {
        return optionalVars;
    }

    public void setOptionalVars(List<CodegenProperty> optionalVars) {
        this.optionalVars = optionalVars;
    }

    public String getParent() {
        return parent;
    }

    public void setParent(String parent) {
        this.parent = parent;
    }

    public CodegenModel getParentModel() {
        return parentModel;
    }

    public void setParentModel(CodegenModel parentModel) {
        this.parentModel = parentModel;
    }

    public String getParentSchema() {
        return parentSchema;
    }

    public void setParentSchema(String parentSchema) {
        this.parentSchema = parentSchema;
    }

    public List<CodegenProperty> getParentVars() {
        return parentVars;
    }

    public void setParentVars(List<CodegenProperty> parentVars) {
        this.parentVars = parentVars;
    }

    @Override
    public String getPattern() {
        return pattern;
    }

    @Override
    public void setPattern(String pattern) {
        this.pattern = pattern;
    }

    @Override
    public String getMaximum() {
        return maximum;
    }

    @Override
    public void setMaximum(String maximum) {
        this.maximum = maximum;
    }

    @Override
    public String getMinimum() {
        return minimum;
    }

    @Override
    public void setMinimum(String minimum) {
        this.minimum = minimum;
    }

    @Override
    public boolean getExclusiveMaximum() {
        return exclusiveMaximum;
    }

    @Override
    public void setExclusiveMaximum(boolean exclusiveMaximum) {
        this.exclusiveMaximum = exclusiveMaximum;
    }

    @Override
    public boolean getExclusiveMinimum() {
        return exclusiveMinimum;
    }

    @Override
    public void setExclusiveMinimum(boolean exclusiveMinimum) {
        this.exclusiveMinimum = exclusiveMinimum;
    }

    @Override
    public Integer getMinLength() {
        return minLength;
    }

    @Override
    public void setMinLength(Integer minLength) {
        this.minLength = minLength;
    }

    @Override
    public Integer getMaxLength() {
        return maxLength;
    }

    @Override
    public void setMaxLength(Integer maxLength) {
        this.maxLength = maxLength;
    }

    @Override
    public Integer getMinItems() {
        return minItems;
    }

    @Override
    public void setMinItems(Integer minItems) {
        this.minItems = minItems;
    }

    @Override
    public Integer getMaxItems() {
        return maxItems;
    }

    @Override
    public void setMaxItems(Integer maxItems) {
        this.maxItems = maxItems;
    }

    @Override
    public boolean getUniqueItems() {
        return uniqueItems;
    }

    @Override
    public void setUniqueItems(boolean uniqueItems) {
        this.uniqueItems = uniqueItems;
    }

    @Override
    public Integer getMinProperties() {
        return minProperties;
    }

    @Override
    public void setMinProperties(Integer minProperties) {
        this.minProperties = minProperties;
    }

    @Override
    public Integer getMaxProperties() {
        return maxProperties;
    }

    @Override
    public void setMaxProperties(Integer maxProperties) {
        this.maxProperties = maxProperties;
    }

    @Override
    public Number getMultipleOf() {
        return multipleOf;
    }

    @Override
    public void setMultipleOf(Number multipleOf) {
        this.multipleOf = multipleOf;
    }

    @Override
    public CodegenProperty getItems() {
        return items;
    }

    @Override
    public void setItems(CodegenProperty items) {
        this.items = items;
    }

    @Override
    public boolean getIsModel() { return isModel; }

    @Override
    public void setIsModel(boolean isModel)  {
        this.isModel = isModel;
    }

    @Override
    public boolean getIsDate() { return isDate; }

    @Override
    public void setIsDate(boolean isDate)   {
        this.isDate = isDate;
    }

    @Override
    public boolean getIsDateTime() { return isDateTime; }

    @Override
    public void setIsDateTime(boolean isDateTime)   {
        this.isDateTime = isDateTime;
    }

    @Override
    public boolean getIsMap() { return isMap; }

    @Override
    public void setIsMap(boolean isMap)  {
        this.isMap = isMap;
    }

    @Override
    public boolean getIsArray() { return isArray; }

    @Override
    public void setIsArray(boolean isArray)  {
        this.isArray = isArray;
    }

    @Override
    public boolean getIsShort() { return isShort; }

    @Override
    public void setIsShort(boolean isShort)   {
        this.isShort = isShort;
    }

    @Override
    public boolean getIsBoolean() { return isBoolean; }

    @Override
    public void setIsBoolean(boolean isBoolean)   {
        this.isBoolean= isBoolean;
    }

    @Override
    public boolean getIsUnboundedInteger() { return isUnboundedInteger; }

    @Override
    public void setIsUnboundedInteger(boolean isUnboundedInteger)   {
        this.isUnboundedInteger = isUnboundedInteger;
    }

    @Override
    public boolean getIsPrimitiveType() { return isPrimitiveType; }

    @Override
    public void setIsPrimitiveType(boolean isPrimitiveType)  {
        this.isPrimitiveType = isPrimitiveType;
    }

    @Override
    public CodegenProperty getAdditionalProperties() { return additionalProperties; }

    @Override
    public void setAdditionalProperties(CodegenProperty additionalProperties)  {
        this.additionalProperties = additionalProperties;
    }

    @Override
    public boolean getHasValidation() { return hasValidation; }

    @Override
    public void setHasValidation(boolean hasValidation) { this.hasValidation = hasValidation; }

    public List<CodegenProperty> getReadOnlyVars() {
        return readOnlyVars;
    }

    public void setReadOnlyVars(List<CodegenProperty> readOnlyVars) {
        this.readOnlyVars = readOnlyVars;
    }

    public List<CodegenProperty> getReadWriteVars() {
        return readWriteVars;
    }

    public void setReadWriteVars(List<CodegenProperty> readWriteVars) {
        this.readWriteVars = readWriteVars;
    }

    @Override
    public List<CodegenProperty> getRequiredVars() {
        return requiredVars;
    }

    @Override
    public void setRequiredVars(List<CodegenProperty> requiredVars) {
        this.requiredVars = requiredVars;
    }

    public String getTitle() {
        return title;
    }

    public void setTitle(String title) {
        this.title = title;
    }

    public String getUnescapedDescription() {
        return unescapedDescription;
    }

    public void setUnescapedDescription(String unescapedDescription) {
        this.unescapedDescription = unescapedDescription;
    }

    @Override
    public List<CodegenProperty> getVars() {
        return vars;
    }

    @Override
    public void setVars(List<CodegenProperty> vars) {
        this.vars = vars;
    }

    public Map<String, Object> getVendorExtensions() {
        return vendorExtensions;
    }

    public void setVendorExtensions(Map<String, Object> vendorExtensions) {
        this.vendorExtensions = vendorExtensions;
    }

    public String getXmlName() {
        return xmlName;
    }

    public void setXmlName(String xmlName) {
        this.xmlName = xmlName;
    }

    public String getXmlNamespace() {
        return xmlNamespace;
    }

    public void setXmlNamespace(String xmlNamespace) {
        this.xmlNamespace = xmlNamespace;
    }

    public String getXmlPrefix() {
        return xmlPrefix;
    }

    public void setXmlPrefix(String xmlPrefix) {
        this.xmlPrefix = xmlPrefix;
    }

    @Override
    public boolean getIsNull() {
        return isNull;
    }

    @Override
    public void setIsNull(boolean isNull) {
        this.isNull = isNull;
    }

    @Override
    public boolean getAdditionalPropertiesIsAnyType() {
        return additionalPropertiesIsAnyType;
    }

    @Override
    public void setAdditionalPropertiesIsAnyType(boolean additionalPropertiesIsAnyType) {
        this.additionalPropertiesIsAnyType = additionalPropertiesIsAnyType;
    }

    @Override
    public boolean getHasVars() {
        return this.hasVars;
    }

    @Override
    public void setHasVars(boolean hasVars) {
        this.hasVars = hasVars;
    }

    @Override
    public boolean getHasRequired() {
        return this.hasRequired;
    }

    @Override
    public void setHasRequired(boolean hasRequired) {
        this.hasRequired = hasRequired;
    }

    @Override
    public boolean getHasDiscriminatorWithNonEmptyMapping() { return hasDiscriminatorWithNonEmptyMapping; };

    @Override
    public void setHasDiscriminatorWithNonEmptyMapping(boolean hasDiscriminatorWithNonEmptyMapping) {
        this.hasDiscriminatorWithNonEmptyMapping = hasDiscriminatorWithNonEmptyMapping;
    }

    @Override
    public boolean getIsString() { return isString; }

    @Override
    public void setIsString(boolean isString)  {
        this.isString = isString;
    }

    @Override
    public boolean getIsNumber() { return isNumber; }

    @Override
    public void setIsNumber(boolean isNumber)  {
        this.isNumber = isNumber;
    }

    @Override
    public boolean getIsAnyType() { return isAnyType; }

    @Override
    public void setIsAnyType(boolean isAnyType)  {
        this.isAnyType = isAnyType;
    }

    @Override
    public void setComposedSchemas(CodegenComposedSchemas composedSchemas) {
        this.composedSchemas = composedSchemas;
    }

    @Override
    public CodegenComposedSchemas getComposedSchemas() {
        return composedSchemas;
    }

    @Override
    public boolean getHasMultipleTypes() {return hasMultipleTypes; }

    @Override
    public void setHasMultipleTypes(boolean hasMultipleTypes) { this.hasMultipleTypes = hasMultipleTypes; }

    @Override
    public boolean equals(Object o) {
        if (this == o) return true;
        if (!(o instanceof CodegenModel)) return false;
        CodegenModel that = (CodegenModel) o;
        return isAlias == that.isAlias &&
                isString == that.isString &&
                isInteger == that.isInteger &&
                isShort == that.isShort &&
                isLong == that.isLong &&
                isUnboundedInteger == that.isUnboundedInteger &&
                isBoolean == that.isBoolean &&
                isNumber == that.isNumber &&
                isNumeric == that.isNumeric &&
                isFloat == that.isFloat &&
                isDouble == that.isDouble &&
                isDate == that.isDate &&
                isDateTime == that.isDateTime &&
                hasVars == that.hasVars &&
                emptyVars == that.emptyVars &&
                hasMoreModels == that.hasMoreModels &&
                hasEnums == that.hasEnums &&
                isEnum == that.isEnum &&
                isNullable == that.isNullable &&
                hasRequired == that.hasRequired &&
                hasOptional == that.hasOptional &&
                isArray == that.isArray &&
                hasChildren == that.hasChildren &&
                isMap == that.isMap &&
                isDeprecated == that.isDeprecated &&
                hasOnlyReadOnly == that.hasOnlyReadOnly &&
                isNull == that.isNull &&
                hasValidation == that.hasValidation &&
                isDecimal == that.isDecimal &&
                hasMultipleTypes == that.getHasMultipleTypes() &&
                hasDiscriminatorWithNonEmptyMapping == that.getHasDiscriminatorWithNonEmptyMapping() &&
                getIsAnyType() == that.getIsAnyType() &&
                getAdditionalPropertiesIsAnyType() == that.getAdditionalPropertiesIsAnyType() &&
                getUniqueItems() == that.getUniqueItems() &&
                getExclusiveMinimum() == that.getExclusiveMinimum() &&
                getExclusiveMaximum() == that.getExclusiveMaximum() &&
                Objects.equals(composedSchemas, that.composedSchemas) &&
                Objects.equals(parent, that.parent) &&
                Objects.equals(parentSchema, that.parentSchema) &&
                Objects.equals(interfaces, that.interfaces) &&
                Objects.equals(allParents, that.allParents) &&
                Objects.equals(parentModel, that.parentModel) &&
                Objects.equals(interfaceModels, that.interfaceModels) &&
                Objects.equals(children, that.children) &&
                Objects.equals(anyOf, that.anyOf) &&
                Objects.equals(oneOf, that.oneOf) &&
                Objects.equals(allOf, that.allOf) &&
                Objects.equals(name, that.name) &&
                Objects.equals(classname, that.classname) &&
                Objects.equals(title, that.title) &&
                Objects.equals(description, that.description) &&
                Objects.equals(classVarName, that.classVarName) &&
                Objects.equals(modelJson, that.modelJson) &&
                Objects.equals(dataType, that.dataType) &&
                Objects.equals(xmlPrefix, that.xmlPrefix) &&
                Objects.equals(xmlNamespace, that.xmlNamespace) &&
                Objects.equals(xmlName, that.xmlName) &&
                Objects.equals(classFilename, that.classFilename) &&
                Objects.equals(unescapedDescription, that.unescapedDescription) &&
                Objects.equals(discriminator, that.discriminator) &&
                Objects.equals(defaultValue, that.defaultValue) &&
                Objects.equals(arrayModelType, that.arrayModelType) &&
                Objects.equals(vars, that.vars) &&
                Objects.equals(allVars, that.allVars) &&
                Objects.equals(requiredVars, that.requiredVars) &&
                Objects.equals(optionalVars, that.optionalVars) &&
                Objects.equals(readOnlyVars, that.readOnlyVars) &&
                Objects.equals(readWriteVars, that.readWriteVars) &&
                Objects.equals(parentVars, that.parentVars) &&
                Objects.equals(allowableValues, that.allowableValues) &&
                Objects.equals(mandatory, that.mandatory) &&
                Objects.equals(allMandatory, that.allMandatory) &&
                Objects.equals(imports, that.imports) &&
                Objects.equals(externalDocumentation, that.externalDocumentation) &&
                Objects.equals(vendorExtensions, that.vendorExtensions) &&
                Objects.equals(additionalPropertiesType, that.additionalPropertiesType) &&
                Objects.equals(getMaxProperties(), that.getMaxProperties()) &&
                Objects.equals(getMinProperties(), that.getMinProperties()) &&
                Objects.equals(getMaxItems(), that.getMaxItems()) &&
                Objects.equals(getMinItems(), that.getMinItems()) &&
                Objects.equals(getMaxLength(), that.getMaxLength()) &&
                Objects.equals(getMinLength(), that.getMinLength()) &&
                Objects.equals(getMinimum(), that.getMinimum()) &&
                Objects.equals(getMaximum(), that.getMaximum()) &&
                Objects.equals(getPattern(), that.getPattern()) &&
                Objects.equals(getItems(), that.getItems()) &&
                Objects.equals(getAdditionalProperties(), that.getAdditionalProperties()) &&
                Objects.equals(getIsModel(), that.getIsModel()) &&
                Objects.equals(getMultipleOf(), that.getMultipleOf());
    }

    @Override
    public int hashCode() {
        return Objects.hash(getParent(), getParentSchema(), getInterfaces(), getAllParents(), getParentModel(),
                getInterfaceModels(), getChildren(), anyOf, oneOf, allOf, getName(), getClassname(), getTitle(),
                getDescription(), getClassVarName(), getModelJson(), getDataType(), getXmlPrefix(), getXmlNamespace(),
                getXmlName(), getClassFilename(), getUnescapedDescription(), getDiscriminator(), getDefaultValue(),
                getArrayModelType(), isAlias, isString, isInteger, isLong, isNumber, isNumeric, isFloat, isDouble,
                isDate, isDateTime, isNull, hasValidation, isShort, isUnboundedInteger, isBoolean,
                getVars(), getAllVars(), getRequiredVars(), getOptionalVars(), getReadOnlyVars(), getReadWriteVars(),
                getParentVars(), getAllowableValues(), getMandatory(), getAllMandatory(), getImports(), hasVars,
                isEmptyVars(), hasMoreModels, hasEnums, isEnum, isNullable, hasRequired, hasOptional, isArray,
                hasChildren, isMap, isDeprecated, hasOnlyReadOnly, getExternalDocumentation(), getVendorExtensions(),
                getAdditionalPropertiesType(), getMaxProperties(), getMinProperties(), getUniqueItems(), getMaxItems(),
                getMinItems(), getMaxLength(), getMinLength(), getExclusiveMinimum(), getExclusiveMaximum(), getMinimum(),
                getMaximum(), getPattern(), getMultipleOf(), getItems(), getAdditionalProperties(), getIsModel(),
                getAdditionalPropertiesIsAnyType(), hasDiscriminatorWithNonEmptyMapping,
                isAnyType, getComposedSchemas(), hasMultipleTypes, isDecimal);
    }

    @Override
    public String toString() {
        final StringBuilder sb = new StringBuilder("CodegenModel{");
        sb.append("parent='").append(parent).append('\'');
        sb.append(", parentSchema='").append(parentSchema).append('\'');
        sb.append(", interfaces=").append(interfaces);
        sb.append(", allParents=").append(allParents);
        sb.append(", parentModel=").append(parentModel);
        sb.append(", interfaceModels=").append(interfaceModels);
        sb.append(", children=").append(children);
        sb.append(", anyOf=").append(anyOf);
        sb.append(", oneOf=").append(oneOf);
        sb.append(", allOf=").append(allOf);
        sb.append(", name='").append(name).append('\'');
        sb.append(", classname='").append(classname).append('\'');
        sb.append(", title='").append(title).append('\'');
        sb.append(", description='").append(description).append('\'');
        sb.append(", classVarName='").append(classVarName).append('\'');
        sb.append(", modelJson='").append(modelJson).append('\'');
        sb.append(", dataType='").append(dataType).append('\'');
        sb.append(", xmlPrefix='").append(xmlPrefix).append('\'');
        sb.append(", xmlNamespace='").append(xmlNamespace).append('\'');
        sb.append(", xmlName='").append(xmlName).append('\'');
        sb.append(", classFilename='").append(classFilename).append('\'');
        sb.append(", unescapedDescription='").append(unescapedDescription).append('\'');
        sb.append(", discriminator=").append(discriminator);
        sb.append(", defaultValue='").append(defaultValue).append('\'');
        sb.append(", arrayModelType='").append(arrayModelType).append('\'');
        sb.append(", isAlias=").append(isAlias);
        sb.append(", isString=").append(isString);
        sb.append(", isInteger=").append(isInteger);
        sb.append(", isShort=").append(isShort);
        sb.append(", isLong=").append(isLong);
        sb.append(", isUnboundedInteger=").append(isUnboundedInteger);
        sb.append(", isBoolean=").append(isBoolean);
        sb.append(", isNumber=").append(isNumber);
        sb.append(", isNumeric=").append(isNumeric);
        sb.append(", isFloat=").append(isFloat);
        sb.append(", isDouble=").append(isDouble);
        sb.append(", isDate=").append(isDate);
        sb.append(", isDateTime=").append(isDateTime);
        sb.append(", vars=").append(vars);
        sb.append(", allVars=").append(allVars);
        sb.append(", requiredVars=").append(requiredVars);
        sb.append(", optionalVars=").append(optionalVars);
        sb.append(", readOnlyVars=").append(readOnlyVars);
        sb.append(", readWriteVars=").append(readWriteVars);
        sb.append(", parentVars=").append(parentVars);
        sb.append(", allowableValues=").append(allowableValues);
        sb.append(", mandatory=").append(mandatory);
        sb.append(", allMandatory=").append(allMandatory);
        sb.append(", imports=").append(imports);
        sb.append(", hasVars=").append(hasVars);
        sb.append(", emptyVars=").append(emptyVars);
        sb.append(", hasMoreModels=").append(hasMoreModels);
        sb.append(", hasEnums=").append(hasEnums);
        sb.append(", isEnum=").append(isEnum);
        sb.append(", isNullable=").append(isNullable);
        sb.append(", hasRequired=").append(hasRequired);
        sb.append(", hasOptional=").append(hasOptional);
        sb.append(", isArray=").append(isArray);
        sb.append(", hasChildren=").append(hasChildren);
        sb.append(", isMap=").append(isMap);
        sb.append(", isDeprecated=").append(isDeprecated);
        sb.append(", hasOnlyReadOnly=").append(hasOnlyReadOnly);
        sb.append(", externalDocumentation=").append(externalDocumentation);
        sb.append(", vendorExtensions=").append(vendorExtensions);
        sb.append(", additionalPropertiesType='").append(additionalPropertiesType).append('\'');
        sb.append(", maxProperties=").append(maxProperties);
        sb.append(", minProperties=").append(minProperties);
        sb.append(", uniqueItems=").append(uniqueItems);
        sb.append(", maxItems=").append(maxItems);
        sb.append(", minItems=").append(minItems);
        sb.append(", maxLength=").append(maxLength);
        sb.append(", minLength=").append(minLength);
        sb.append(", exclusiveMinimum=").append(exclusiveMinimum);
        sb.append(", exclusiveMaximum=").append(exclusiveMaximum);
        sb.append(", minimum='").append(minimum).append('\'');
        sb.append(", maximum='").append(maximum).append('\'');
        sb.append(", pattern='").append(pattern).append('\'');
        sb.append(", multipleOf='").append(multipleOf).append('\'');
        sb.append(", items='").append(items).append('\'');
        sb.append(", additionalProperties='").append(additionalProperties).append('\'');
        sb.append(", isModel='").append(isModel).append('\'');
        sb.append(", isNull='").append(isNull);
        sb.append(", hasValidation='").append(hasValidation);
        sb.append(", getAdditionalPropertiesIsAnyType=").append(getAdditionalPropertiesIsAnyType());
        sb.append(", getHasDiscriminatorWithNonEmptyMapping=").append(hasDiscriminatorWithNonEmptyMapping);
        sb.append(", getIsAnyType=").append(getIsAnyType());
        sb.append(", composedSchemas=").append(composedSchemas);
        sb.append(", hasMultipleTypes=").append(hasMultipleTypes);
        sb.append(", isDecimal=").append(isDecimal);
        sb.append('}');
        return sb.toString();
    }

    public void addDiscriminatorMappedModelsImports(){
        if (discriminator == null || discriminator.getMappedModels() == null) {
            return;
        }
        for (CodegenDiscriminator.MappedModel mm : discriminator.getMappedModels()) {
            if (!"".equals(mm.getModelName())) {
                imports.add(mm.getModelName());
            }
        }
    }

    public boolean isEmptyVars() {
        return emptyVars;
    }

    public void setEmptyVars(boolean emptyVars) {
        this.emptyVars = emptyVars;
    }

    public boolean getHasItems() {
        return this.items != null;
    }
    /**
     * Remove duplicated properties in all variable list
     */
    public void removeAllDuplicatedProperty() {
        // remove duplicated properties
        vars = removeDuplicatedProperty(vars);
        optionalVars = removeDuplicatedProperty(optionalVars);
        requiredVars = removeDuplicatedProperty(requiredVars);
        parentVars = removeDuplicatedProperty(parentVars);
        allVars = removeDuplicatedProperty(allVars);
        readOnlyVars = removeDuplicatedProperty(readOnlyVars);
        readWriteVars = removeDuplicatedProperty(readWriteVars);
    }

    private List<CodegenProperty> removeDuplicatedProperty(List<CodegenProperty> vars) {
        // clone the list first
        List<CodegenProperty> newList = new ArrayList<>();
        for (CodegenProperty cp : vars) {
            newList.add(cp.clone());
        }

        Set<String> propertyNames = new TreeSet<>();
        Set<String> duplicatedNames = new TreeSet<>();

        ListIterator<CodegenProperty> iterator = newList.listIterator();
        while (iterator.hasNext()) {
            CodegenProperty element = iterator.next();

            if (propertyNames.contains(element.baseName)) {
                duplicatedNames.add(element.baseName);
                iterator.remove();
            } else {
                propertyNames.add(element.baseName);
            }
        }

        return newList;
    }

    /**
     * Remove self reference import
     */
    public void removeSelfReferenceImport() {
        for (CodegenProperty cp : allVars) {
            if (cp == null) {
                // TODO cp shouldn't be null. Show a warning message instead
            } else {
                // detect self import
                if (this.classname.equalsIgnoreCase(cp.dataType) ||
                        (cp.isContainer && cp.items != null && this.classname.equalsIgnoreCase(cp.items.dataType))) {
                    this.imports.remove(this.classname); // remove self import
                    cp.isSelfReference = true;
                }
            }
        }
    }
}<|MERGE_RESOLUTION|>--- conflicted
+++ resolved
@@ -64,11 +64,7 @@
     public String defaultValue;
     public String arrayModelType;
     public boolean isAlias; // Is this effectively an alias of another simple type
-<<<<<<< HEAD
-    public boolean isString, isInteger, isLong, isNumber, isNumeric, isFloat, isDouble, isDate, isDateTime, isShort, isUnboundedInteger, isPrimitiveType, isBoolean;
-=======
-    public boolean isString, isInteger, isLong, isNumber, isNumeric, isFloat, isDouble, isDate, isDateTime, isDecimal, isShort, isUnboundedInteger, isBoolean;
->>>>>>> 3ed63439
+    public boolean isString, isInteger, isLong, isNumber, isNumeric, isFloat, isDouble, isDate, isDateTime, isDecimal, isShort, isUnboundedInteger, isPrimitiveType, isBoolean;
     private boolean additionalPropertiesIsAnyType;
     public List<CodegenProperty> vars = new ArrayList<>(); // all properties (without parent's properties)
     public List<CodegenProperty> allVars = new ArrayList<>(); // all properties (with parent's properties)
