<project xmlns:xsi="http://www.w3.org/2001/XMLSchema-instance" xmlns="http://maven.apache.org/POM/4.0.0"
         xsi:schemaLocation="http://maven.apache.org/POM/4.0.0 http://maven.apache.org/maven-v4_0_0.xsd">
    <modelVersion>4.0.0</modelVersion>
    <parent>
        <groupId>io.swagger</groupId>
        <artifactId>swagger-codegen-project</artifactId>
        <version>2.3.0-SNAPSHOT</version>
        <relativePath>../..</relativePath>
    </parent>
    <artifactId>swagger-generator</artifactId>
    <packaging>war</packaging>
    <name>swagger-generator</name>
    <build>
        <sourceDirectory>src/main/java</sourceDirectory>
        <resources>
            <resource>
                <directory>src/main/resources</directory>
                <filtering>true</filtering>
                <includes>
                    <include>**/version.prop</include>
                    <include>logback.xml</include>
                </includes>
            </resource>
        </resources>
        <plugins>
            <plugin>
                <artifactId>maven-dependency-plugin</artifactId>
                <executions>
                    <execution>
                        <phase>package</phase>
                        <goals>
                            <goal>copy-dependencies</goal>
                        </goals>
                        <configuration>
                            <outputDirectory>${project.build.directory}/lib</outputDirectory>
                        </configuration>
                    </execution>
                </executions>
            </plugin>
            <plugin>
                <groupId>org.apache.maven.plugins</groupId>
                <artifactId>maven-war-plugin</artifactId>
                <version>2.1.1</version>
                <configuration>
                    <webResources>
                        <resource>
                            <!-- this is relative to the pom.xml directory -->
                            <directory>${project.build.directory}/swagger-ui-master/dist</directory>
                            <excludes>
                                <exclude>index.html</exclude>
                            </excludes>
                        </resource>
                    </webResources>
                </configuration>
            </plugin>
            <plugin>
                <artifactId>maven-failsafe-plugin</artifactId>
                <version>2.6</version>
                <executions>
                    <execution>
                        <goals>
                            <goal>integration-test</goal>
                            <goal>verify</goal>
                        </goals>
                    </execution>
                </executions>
            </plugin>
            <plugin>
                <groupId>org.eclipse.jetty</groupId>
                <artifactId>jetty-maven-plugin</artifactId>
                <version>${jetty-version}</version>
                <configuration>
                    <webApp>
                        <contextPath>/</contextPath>
                    </webApp>
                    <webAppSourceDirectory>target/${project.artifactId}-${project.version}</webAppSourceDirectory>
                    <stopPort>8079</stopPort>
                    <stopKey>stopit</stopKey>
                    <httpConnector>
                        <port>8080</port>
                        <idleTimeout>60000</idleTimeout>
                    </httpConnector>
                </configuration>
                <executions>
                    <execution>
                        <id>start-jetty</id>
                        <phase>pre-integration-test</phase>
                        <goals>
                            <goal>start</goal>
                        </goals>
                        <configuration>
                            <scanIntervalSeconds>0</scanIntervalSeconds>
                        </configuration>
                    </execution>
                    <execution>
                        <id>stop-jetty</id>
                        <phase>post-integration-test</phase>
                        <goals>
                            <goal>stop</goal>
                        </goals>
                    </execution>
                </executions>
            </plugin>
            <plugin>
                <groupId>com.googlecode.maven-download-plugin</groupId>
                <artifactId>download-maven-plugin</artifactId>
                <version>1.2.1</version>
                <executions>
                    <execution>
                        <id>swagger-ui</id>
                        <goals>
                            <goal>wget</goal>
                        </goals>
                        <configuration>
                            <url>https://github.com/swagger-api/swagger-ui/archive/master.tar.gz</url>
                            <unpack>true</unpack>
<<<<<<< HEAD
			    <skipCache>true</skipCache>
=======
                            <skipCache>true</skipCache>
>>>>>>> 6685f18e
                            <outputDirectory>${project.build.directory}</outputDirectory>
                        </configuration>
                    </execution>
                </executions>
            </plugin>
            <plugin>
                <groupId>net.revelc.code</groupId>
                <artifactId>formatter-maven-plugin</artifactId>
                <configuration>
                    <!-- Point at the eclipse-formatter.xml in the swagger-codegen parent project directory -->
                    <configFile>${project.basedir}${file.separator}${project.parent.relativePath}${file.separator}eclipse-formatter.xml</configFile>
                </configuration>
            </plugin>
        </plugins>
    </build>
    <dependencies>
        <dependency>
            <groupId>io.swagger</groupId>
            <artifactId>swagger-jersey2-jaxrs</artifactId>
            <version>${swagger-core-version}</version>
        </dependency>
        <dependency>
            <groupId>io.swagger</groupId>
            <artifactId>swagger-codegen</artifactId>
            <version>${project.parent.version}</version>
        </dependency>
        <dependency>
            <groupId>io.swagger</groupId>
            <artifactId>swagger-codegen</artifactId>
            <version>${project.parent.version}</version>
            <type>test-jar</type>
            <scope>test</scope>
        </dependency>
        <dependency>
            <groupId>ch.qos.logback</groupId>
            <artifactId>logback-classic</artifactId>
            <version>${logback-version}</version>
        </dependency>
        <dependency>
            <groupId>ch.qos.logback</groupId>
            <artifactId>logback-core</artifactId>
            <version>${logback-version}</version>
        </dependency>

        <dependency>
            <groupId>javax.servlet</groupId>
            <artifactId>servlet-api</artifactId>
            <version>${servlet-api-version}</version>
        </dependency>
        <dependency>
            <groupId>org.glassfish.jersey.containers</groupId>
            <artifactId>jersey-container-servlet-core</artifactId>
            <version>${jersey2-version}</version>
        </dependency>
        <dependency>
            <groupId>org.glassfish.jersey.media</groupId>
            <artifactId>jersey-media-multipart</artifactId>
            <version>${jersey2-version}</version>
        </dependency>
        <dependency>
            <groupId>net.lingala.zip4j</groupId>
            <artifactId>zip4j</artifactId>
            <version>${zip-version}</version>
        </dependency>
        <dependency>
            <groupId>org.eclipse.jetty</groupId>
            <artifactId>jetty-server</artifactId>
            <version>${jetty-version}</version>
        </dependency>
        <dependency>
            <groupId>org.eclipse.jetty</groupId>
            <artifactId>jetty-start</artifactId>
            <version>${jetty-version}</version>
        </dependency>
        <dependency>
            <groupId>org.eclipse.jetty</groupId>
            <artifactId>jetty-xml</artifactId>
            <version>${jetty-version}</version>
        </dependency>
        <dependency>
            <groupId>org.eclipse.jetty</groupId>
            <artifactId>jetty-webapp</artifactId>
            <version>${jetty-version}</version>
        </dependency>
        <dependency>
            <groupId>org.eclipse.jetty</groupId>
            <artifactId>jetty-deploy</artifactId>
            <version>${jetty-version}</version>
        </dependency>
        <dependency>
            <groupId>org.eclipse.jetty</groupId>
            <artifactId>jetty-runner</artifactId>
            <version>${jetty-version}</version>
            <exclusions>
                <exclusion>
                    <groupId>org.glassfish</groupId>
                    <artifactId>javax.el</artifactId>
                </exclusion>
            </exclusions>
        </dependency>
        <dependency>
            <groupId>org.testng</groupId>
            <artifactId>testng</artifactId>
        </dependency>
        <dependency>
            <groupId>com.fasterxml.jackson.jaxrs</groupId>
            <artifactId>jackson-jaxrs-json-provider</artifactId>
            <version>${jackson-version}</version>
        </dependency>
    </dependencies>
    <properties>
        <servlet-api-version>2.5</servlet-api-version>
        <logback-version>1.0.1</logback-version>
        <maven-plugin-version>1.0.0</maven-plugin-version>
        <servlet-api-version>2.5</servlet-api-version>
        <zip-version>1.3.2</zip-version>
        <jetty-version>9.2.9.v20150224</jetty-version>
        <jersey2-version>2.6</jersey2-version>
    </properties>
</project><|MERGE_RESOLUTION|>--- conflicted
+++ resolved
@@ -114,11 +114,7 @@
                         <configuration>
                             <url>https://github.com/swagger-api/swagger-ui/archive/master.tar.gz</url>
                             <unpack>true</unpack>
-<<<<<<< HEAD
-			    <skipCache>true</skipCache>
-=======
                             <skipCache>true</skipCache>
->>>>>>> 6685f18e
                             <outputDirectory>${project.build.directory}</outputDirectory>
                         </configuration>
                     </execution>
