package io.swagger.codegen;

/**
 * A class for storing constants that are used throughout the project.
 */
public class CodegenConstants {
    public static final String API_PACKAGE = "apiPackage";
    public static final String API_PACKAGE_DESC = "package for generated api classes";

    public static final String MODEL_PACKAGE = "modelPackage";
    public static final String MODEL_PACKAGE_DESC = "package for generated models";

    public static final String TEMPLATE_DIR = "templateDir";


    public static final String INVOKER_PACKAGE = "invokerPackage";
    public static final String INVOKER_PACKAGE_DESC = "root package for generated code";

    public static final String GROUP_ID = "groupId";
    public static final String GROUP_ID_DESC = "groupId in generated pom.xml";

    public static final String ARTIFACT_ID = "artifactId";
    public static final String ARTIFACT_ID_DESC = "artifactId in generated pom.xml";

    public static final String ARTIFACT_VERSION = "artifactVersion";
    public static final String ARTIFACT_VERSION_DESC = "artifact version in generated pom.xml";

    public static final String SOURCE_FOLDER = "sourceFolder";
    public static final String SOURCE_FOLDER_DESC = "source folder for generated code";

    public static final String IMPL_FOLDER = "implFolder";
    public static final String IMPL_FOLDER_DESC = "folder for generated implementation code";
    
    public static final String LOCAL_VARIABLE_PREFIX = "localVariablePrefix";
    public static final String LOCAL_VARIABLE_PREFIX_DESC = "prefix for generated code members and local variables";

    public static final String SERIALIZABLE_MODEL = "serializableModel";
    public static final String SERIALIZABLE_MODEL_DESC = "boolean - toggle \"implements Serializable\" for generated models";

    public static final String SERIALIZE_BIG_DECIMAL_AS_STRING = "bigDecimalAsString";
    public static final String SERIALIZE_BIG_DECIMAL_AS_STRING_DESC = "Treat BigDecimal values as Strings to avoid precision loss.";

    public static final String LIBRARY = "library";
    public static final String LIBRARY_DESC = "library template (sub-template)";

    public static final String SORT_PARAMS_BY_REQUIRED_FLAG = "sortParamsByRequiredFlag";
    public static final String SORT_PARAMS_BY_REQUIRED_FLAG_DESC = "Sort method arguments to place required parameters before optional parameters.";

    public static final String USE_DATETIME_OFFSET = "useDateTimeOffset";
    public static final String USE_DATETIME_OFFSET_DESC = "Use DateTimeOffset to model date-time properties";
	
    public static final String ENSURE_UNIQUE_PARAMS = "ensureUniqueParams";
    public static final String ENSURE_UNIQUE_PARAMS_DESC = "Whether to ensure parameter names are unique in an operation (rename parameters that are not).";

    public static final String PACKAGE_NAME = "packageName";
    public static final String PACKAGE_VERSION = "packageVersion";
    
    public static final String PACKAGE_TITLE = "packageTitle";
    public static final String PACKAGE_TITLE_DESC = "Specifies an AssemblyTitle for the .NET Framework global assembly attributes stored in the AssemblyInfo file.";
    public static final String PACKAGE_PRODUCTNAME = "packageProductName";
    public static final String PACKAGE_PRODUCTNAME_DESC = "Specifies an AssemblyProduct for the .NET Framework global assembly attributes stored in the AssemblyInfo file.";
    public static final String PACKAGE_DESCRIPTION = "packageDescription";
    public static final String PACKAGE_DESCRIPTION_DESC = "Specifies a AssemblyDescription for the .NET Framework global assembly attributes stored in the AssemblyInfo file.";
    public static final String PACKAGE_COMPANY = "packageCompany";
    public static final String PACKAGE_COMPANY_DESC = "Specifies an AssemblyCompany for the .NET Framework global assembly attributes stored in the AssemblyInfo file.";
    public static final String PACKAGE_COPYRIGHT = "packageCopyright";
    public static final String PACKAGE_COPYRIGHT_DESC = "Specifies an AssemblyCopyright for the .NET Framework global assembly attributes stored in the AssemblyInfo file.";
    
    public static final String POD_VERSION = "podVersion";

    public static final String OPTIONAL_METHOD_ARGUMENT = "optionalMethodArgument";
    public static final String OPTIONAL_METHOD_ARGUMENT_DESC = "Optional method argument, e.g. void square(int x=10) (.net 4.0+ only).";

    public static final String OPTIONAL_ASSEMBLY_INFO = "optionalAssemblyInfo";
    public static final String OPTIONAL_ASSEMBLY_INFO_DESC = "Generate AssemblyInfo.cs.";

    public static final String USE_COLLECTION = "useCollection";
    public static final String USE_COLLECTION_DESC = "Deserialize array types to Collection<T> instead of List<T>.";

    public static final String RETURN_ICOLLECTION = "returnICollection";
    public static final String RETURN_ICOLLECTION_DESC = "Return ICollection<T> instead of the concrete type.";
    
    public static final String OPTIONAL_PROJECT_FILE = "optionalProjectFile";
    public static final String OPTIONAL_PROJECT_FILE_DESC = "Generate {PackageName}.csproj.";
    
    public static final String OPTIONAL_PROJECT_GUID = "packageGuid";
    public static final String OPTIONAL_PROJECT_GUID_DESC = "The GUID that will be associated with the C# project";
    
    public static final String MODEL_PROPERTY_NAMING = "modelPropertyNaming";
    public static final String MODEL_PROPERTY_NAMING_DESC = "Naming convention for the property: 'camelCase', 'PascalCase', 'snake_case' and 'original', which keeps the original name";

    public static final String DOTNET_FRAMEWORK = "targetFramework";
    public static final String DOTNET_FRAMEWORK_DESC = "The target .NET framework version.";

    public static enum MODEL_PROPERTY_NAMING_TYPE {camelCase, PascalCase, snake_case, original}

    public static final String MODEL_NAME_PREFIX = "modelNamePrefix";
    public static final String MODEL_NAME_PREFIX_DESC = "Prefix that will be prepended to all model names. Default is the empty string.";

    public static final String MODEL_NAME_SUFFIX = "modelNameSuffix";
    public static final String MODEL_NAME_SUFFIX_DESC = "Suffix that will be appended to all model names. Default is the empty string.";

    public static final String OPTIONAL_EMIT_DEFAULT_VALUES = "optionalEmitDefaultValues";
    public static final String OPTIONAL_EMIT_DEFAULT_VALUES_DESC = "Set DataMember's EmitDefaultValue.";

    public static final String GIT_USER_ID = "gitUserId";
    public static final String GIT_USER_ID_DESC = "Git user ID, e.g. swagger-api.";

    public static final String GIT_REPO_ID = "gitRepoId";
    public static final String GIT_REPO_ID_DESC = "Git repo ID, e.g. swagger-codegen.";

    public static final String RELEASE_NOTE = "releaseNote";
    public static final String RELEASE_NOTE_DESC = "Release note, default to 'Minor update'.";

    public static final String HTTP_USER_AGENT = "httpUserAgent";
    public static final String HTTP_USER_AGENT_DESC = "HTTP user agent, e.g. codegen_csharp_api_client, default to 'Swagger-Codegen/{packageVersion}}/{language}'";

    public static final String SUPPORTS_ES6 = "supportsES6";
    public static final String SUPPORTS_ES6_DESC = "Generate code that conforms to ES6.";

    public static final String EXCLUDE_TESTS = "excludeTests";
    public static final String EXCLUDE_TESTS_DESC = "Specifies that no tests are to be generated.";

    public static final String GENERATE_API_TESTS = "generateApiTests";
    public static final String GENERATE_API_TESTS_DESC = "Specifies that api tests are to be generated.";

    public static final String GENERATE_MODEL_TESTS = "generateModelTests";
    public static final String GENERATE_MODEL_TESTS_DESC = "Specifies that model tests are to be generated.";

<<<<<<< HEAD
    public static final String HIDE_GENERATION_TIMESTAMP = "hideGenerationTimestamp";
    public static final String HIDE_GENERATION_TIMESTAMP_DESC = "Hides the generation timestamp.";
=======
    public static final String GENERATE_PROPERTY_CHANGED = "generatePropertyChanged";
    public static final String GENERATE_PROPERTY_CHANGED_DESC = "Specifies that models support raising property changed events.";

>>>>>>> f746a93d
}<|MERGE_RESOLUTION|>--- conflicted
+++ resolved
@@ -127,12 +127,10 @@
     public static final String GENERATE_MODEL_TESTS = "generateModelTests";
     public static final String GENERATE_MODEL_TESTS_DESC = "Specifies that model tests are to be generated.";
 
-<<<<<<< HEAD
     public static final String HIDE_GENERATION_TIMESTAMP = "hideGenerationTimestamp";
     public static final String HIDE_GENERATION_TIMESTAMP_DESC = "Hides the generation timestamp.";
-=======
+
     public static final String GENERATE_PROPERTY_CHANGED = "generatePropertyChanged";
     public static final String GENERATE_PROPERTY_CHANGED_DESC = "Specifies that models support raising property changed events.";
 
->>>>>>> f746a93d
 }