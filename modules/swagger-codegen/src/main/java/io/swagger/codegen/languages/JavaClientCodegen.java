--- conflicted
+++ resolved
@@ -139,16 +139,11 @@
         }
         
         if (additionalProperties.containsKey("serializableModel")) {
-<<<<<<< HEAD
-            this.setSerializableModel(Boolean.valueOf(additionalProperties.get("serializableModel").toString()));
-        } else {
-            additionalProperties.put("serializableModel", serializableModel);
-=======
             this.setSerializableModel(Boolean.valueOf((String)additionalProperties.get("serializableModel").toString()));
->>>>>>> 164ed998
         }
         // need to put back serializableModel (boolean) into additionalProperties as value in additionalProperties is string
-        additionalProperties.put("serializableModel", serializableModel);
+          additionalProperties.put("serializableModel", serializableModel);
+        }
 
         this.sanitizeConfig();
 
