--- conflicted
+++ resolved
@@ -252,18 +252,12 @@
     <maven.compiler.source>${java.version}</maven.compiler.source>
     <maven.compiler.target>${java.version}</maven.compiler.target>
     <swagger-core-version>1.5.12</swagger-core-version>
-<<<<<<< HEAD
-    <feign-version>8.17.0</feign-version>
-    <feign-form-version>2.0.2</feign-form-version>
-    <jackson-version>2.7.5</jackson-version>
+    <feign-version>9.4.0</feign-version>
+    <feign-form-version>2.1.0</feign-form-version>
+    <jackson-version>2.8.7</jackson-version>
     {{#threetenbp}}
     <jackson-threetenbp-version>2.6.4</jackson-threetenbp-version>
     {{/threetenbp}}
-=======
-    <feign-version>9.4.0</feign-version>
-    <feign-form-version>2.1.0</feign-form-version>
-    <jackson-version>2.8.7</jackson-version>
->>>>>>> 2d21bfa2
     <junit-version>4.12</junit-version>
     <maven-plugin-version>1.0.0</maven-plugin-version>
     <oltu-version>1.0.1</oltu-version>
