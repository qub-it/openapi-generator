<project xmlns="http://maven.apache.org/POM/4.0.0" xmlns:xsi="http://www.w3.org/2001/XMLSchema-instance"
  xsi:schemaLocation="http://maven.apache.org/POM/4.0.0 http://maven.apache.org/maven-v4_0_0.xsd">
  <modelVersion>4.0.0</modelVersion>
  <groupId>{{groupId}}</groupId>
  <artifactId>{{artifactId}}</artifactId>
  <packaging>jar</packaging>
  <name>{{artifactId}}</name>
  <version>{{artifactVersion}}</version>
  <url>{{artifactUrl}}</url>
  <description>{{artifactDescription}}</description>
  <scm>
    <connection>{{scmConnection}}</connection>
    <developerConnection>{{scmDeveloperConnection}}</developerConnection>
    <url>{{scmUrl}}</url>
  </scm>
  <prerequisites>
    <maven>2.2.0</maven>
  </prerequisites>

  <licenses>
    <license>
      <name>{{licenseName}}</name>
      <url>{{licenseUrl}}</url>
      <distribution>repo</distribution>
    </license>
  </licenses>

  <developers>
    <developer>
      <name>{{developerName}}</name>
      <email>{{developerEmail}}</email>
      <organization>{{developerOrganization}}</organization>
      <organizationUrl>{{developerOrganizationUrl}}</organizationUrl>
    </developer>
  </developers>

  <build>
    <plugins>
      <plugin>
        <groupId>org.apache.maven.plugins</groupId>
        <artifactId>maven-surefire-plugin</artifactId>
        <version>2.12</version>
        <configuration>
          <systemProperties>
            <property>
              <name>loggerPath</name>
              <value>conf/log4j.properties</value>
            </property>
          </systemProperties>
          <argLine>-Xms512m -Xmx1500m</argLine>
          <parallel>methods</parallel>
          <forkMode>pertest</forkMode>
        </configuration>
      </plugin>
      <plugin>
        <artifactId>maven-dependency-plugin</artifactId>
        <executions>
          <execution>
            <phase>package</phase>
            <goals>
              <goal>copy-dependencies</goal>
            </goals>
            <configuration>
              <outputDirectory>${project.build.directory}/lib</outputDirectory>
            </configuration>
          </execution>
        </executions>
      </plugin>

      <!-- attach test jar -->
      <plugin>
        <groupId>org.apache.maven.plugins</groupId>
        <artifactId>maven-jar-plugin</artifactId>
        <version>2.2</version>
        <executions>
          <execution>
            <goals>
              <goal>jar</goal>
              <goal>test-jar</goal>
            </goals>
          </execution>
        </executions>
        <configuration>
        </configuration>
      </plugin>

      <plugin>
        <groupId>org.codehaus.mojo</groupId>
        <artifactId>build-helper-maven-plugin</artifactId>
        <version>1.10</version>
        <executions>
          <execution>
            <id>add_sources</id>
            <phase>generate-sources</phase>
            <goals>
              <goal>add-source</goal>
            </goals>
            <configuration>
              <sources>
                <source>src/main/java</source>
              </sources>
            </configuration>
          </execution>
          <execution>
            <id>add_test_sources</id>
            <phase>generate-test-sources</phase>
            <goals>
              <goal>add-test-source</goal>
            </goals>
            <configuration>
              <sources>
                <source>src/test/java</source>
              </sources>
            </configuration>
          </execution>
        </executions>
      </plugin>
      <plugin>
        <groupId>org.apache.maven.plugins</groupId>
        <artifactId>maven-javadoc-plugin</artifactId>
        <version>2.10.4</version>
        <executions>
          <execution>
            <id>attach-javadocs</id>
            <goals>
              <goal>jar</goal>
            </goals>
          </execution>
        </executions>
      </plugin>
      <plugin>
        <groupId>org.apache.maven.plugins</groupId>
        <artifactId>maven-source-plugin</artifactId>
        <version>2.2.1</version>
        <executions>
          <execution>
            <id>attach-sources</id>
            <goals>
              <goal>jar-no-fork</goal>
            </goals>
          </execution>
        </executions>
      </plugin>
    </plugins>
  </build>

  <profiles>
    <profile>
      <id>sign-artifacts</id>
      <build>
        <plugins>
          <plugin>
            <groupId>org.apache.maven.plugins</groupId>
            <artifactId>maven-gpg-plugin</artifactId>
            <version>1.5</version>
            <executions>
              <execution>
                <id>sign-artifacts</id>
                <phase>verify</phase>
                <goals>
                  <goal>sign</goal>
                </goals>
              </execution>
            </executions>
          </plugin>
        </plugins>
      </build>
    </profile>
  </profiles>

  <dependencies>
    <dependency>
      <groupId>io.swagger</groupId>
      <artifactId>swagger-annotations</artifactId>
      <version>${swagger-core-version}</version>
    </dependency>
    <dependency>
      <groupId>com.squareup.okhttp</groupId>
      <artifactId>okhttp</artifactId>
      <version>${okhttp-version}</version>
    </dependency>
    <dependency>
      <groupId>com.squareup.okhttp</groupId>
      <artifactId>logging-interceptor</artifactId>
      <version>${okhttp-version}</version>
    </dependency>
    <dependency>
      <groupId>com.google.code.gson</groupId>
      <artifactId>gson</artifactId>
      <version>${gson-version}</version>
    </dependency>
    {{#joda}}
    <dependency>
      <groupId>joda-time</groupId>
      <artifactId>joda-time</artifactId>
      <version>${jodatime-version}</version>
    </dependency>
    {{/joda}}
    {{#threetenbp}}
    <dependency>
      <groupId>org.threeten</groupId>
      <artifactId>threetenbp</artifactId>
      <version>${threetenbp-version}</version>
    </dependency>
    {{/threetenbp}}
    {{#useBeanValidation}}
    <!-- Bean Validation API support -->
    <dependency>
        <groupId>javax.validation</groupId>
        <artifactId>validation-api</artifactId>
        <version>1.1.0.Final</version>
        <scope>provided</scope>
    </dependency>
    {{/useBeanValidation}}
    {{#performBeanValidation}}
    <!-- Bean Validation Impl. used to perform BeanValidation -->
    <dependency>
        <groupId>org.hibernate</groupId>
        <artifactId>hibernate-validator</artifactId>
        <version>5.4.1.Final</version>
    </dependency>
    <dependency>
        <groupId>javax.el</groupId>
        <artifactId>el-api</artifactId>
        <version>2.2</version>
    </dependency>
    {{/performBeanValidation}}
    {{#parcelableModel}}
    <!-- Needed for Parcelable support-->
    <dependency>
      <groupId>com.google.android</groupId>
      <artifactId>android</artifactId>
      <version>4.1.1.4</version>
      <scope>provided</scope>
    </dependency>
    {{/parcelableModel}}
    <!-- test dependencies -->
    <dependency>
      <groupId>junit</groupId>
      <artifactId>junit</artifactId>
      <version>${junit-version}</version>
      <scope>test</scope>
    </dependency>
  </dependencies>
  <properties>
    <java.version>{{#java8}}1.8{{/java8}}{{^java8}}1.7{{/java8}}</java.version>
    <maven.compiler.source>${java.version}</maven.compiler.source>
    <maven.compiler.target>${java.version}</maven.compiler.target>
    <swagger-core-version>1.5.15</swagger-core-version>
    <okhttp-version>2.7.5</okhttp-version>
<<<<<<< HEAD
    <gson-version>2.6.2</gson-version>
    {{#joda}}
    <jodatime-version>2.9.3</jodatime-version>
    {{/joda}}
    {{#threetenbp}}
    <threetenbp-version>1.3.2</threetenbp-version>
    {{/threetenbp}}
=======
    <gson-version>2.8.1</gson-version>
    <jodatime-version>2.9.9</jodatime-version>
>>>>>>> 522d704f
    <maven-plugin-version>1.0.0</maven-plugin-version>
    <junit-version>4.12</junit-version>
    <project.build.sourceEncoding>UTF-8</project.build.sourceEncoding>
  </properties>
</project><|MERGE_RESOLUTION|>--- conflicted
+++ resolved
@@ -248,18 +248,13 @@
     <maven.compiler.target>${java.version}</maven.compiler.target>
     <swagger-core-version>1.5.15</swagger-core-version>
     <okhttp-version>2.7.5</okhttp-version>
-<<<<<<< HEAD
-    <gson-version>2.6.2</gson-version>
+    <gson-version>2.8.1</gson-version>
     {{#joda}}
-    <jodatime-version>2.9.3</jodatime-version>
+    <jodatime-version>2.9.9</jodatime-version>
     {{/joda}}
     {{#threetenbp}}
-    <threetenbp-version>1.3.2</threetenbp-version>
+    <threetenbp-version>1.3.5</threetenbp-version>
     {{/threetenbp}}
-=======
-    <gson-version>2.8.1</gson-version>
-    <jodatime-version>2.9.9</jodatime-version>
->>>>>>> 522d704f
     <maven-plugin-version>1.0.0</maven-plugin-version>
     <junit-version>4.12</junit-version>
     <project.build.sourceEncoding>UTF-8</project.build.sourceEncoding>
