apply plugin: 'idea'
apply plugin: 'eclipse'

group = '{{groupId}}'
version = '{{artifactVersion}}'

buildscript {
    repositories {
        jcenter()
    }
    dependencies {
        classpath 'com.android.tools.build:gradle:2.3.+'
        classpath 'com.github.dcendents:android-maven-gradle-plugin:1.5'
    }
}

repositories {
    jcenter()
}


if(hasProperty('target') && target == 'android') {

    apply plugin: 'com.android.library'
    apply plugin: 'com.github.dcendents.android-maven'

    android {
        compileSdkVersion 25
        buildToolsVersion '25.0.2'
        defaultConfig {
            minSdkVersion 14
            targetSdkVersion 25
        }
        compileOptions {
            {{#java8}}
            sourceCompatibility JavaVersion.VERSION_1_8
            targetCompatibility JavaVersion.VERSION_1_8
            {{/java8}}
            {{^java8}}
            sourceCompatibility JavaVersion.VERSION_1_7
            targetCompatibility JavaVersion.VERSION_1_7
            {{/java8}}
        }

        // Rename the aar correctly
        libraryVariants.all { variant ->
            variant.outputs.each { output ->
                def outputFile = output.outputFile
                if (outputFile != null && outputFile.name.endsWith('.aar')) {
                    def fileName = "${project.name}-${variant.baseName}-${version}.aar"
                    output.outputFile = new File(outputFile.parent, fileName)
                }
            }
        }

        dependencies {
            provided 'javax.annotation:jsr250-api:1.0'
        }
    }

    afterEvaluate {
        android.libraryVariants.all { variant ->
            def task = project.tasks.create "jar${variant.name.capitalize()}", Jar
            task.description = "Create jar artifact for ${variant.name}"
            task.dependsOn variant.javaCompile
            task.from variant.javaCompile.destinationDir
            task.destinationDir = project.file("${project.buildDir}/outputs/jar")
            task.archiveName = "${project.name}-${variant.baseName}-${version}.jar"
            artifacts.add('archives', task);
        }
    }

    task sourcesJar(type: Jar) {
        from android.sourceSets.main.java.srcDirs
        classifier = 'sources'
    }

    artifacts {
        archives sourcesJar
    }

} else {

    apply plugin: 'java'
    apply plugin: 'maven'

    sourceCompatibility = JavaVersion.VERSION_{{^java8}}1_7{{/java8}}{{#java8}}1_8{{/java8}}
    targetCompatibility = JavaVersion.VERSION_{{^java8}}1_7{{/java8}}{{#java8}}1_8{{/java8}}

    install {
        repositories.mavenInstaller {
            pom.artifactId = '{{artifactId}}'
        }
    }

    task execute(type:JavaExec) {
       main = System.getProperty('mainClass')
       classpath = sourceSets.main.runtimeClasspath
    }
}

dependencies {
    compile 'io.swagger:swagger-annotations:1.5.15'
    compile 'com.squareup.okhttp:okhttp:2.7.5'
    compile 'com.squareup.okhttp:logging-interceptor:2.7.5'
<<<<<<< HEAD
    compile 'com.google.code.gson:gson:2.6.2'
    {{#joda}}
    compile 'joda-time:joda-time:2.9.3'
    {{/joda}}
    {{#threetenbp}}
    compile 'org.threeten:threetenbp:1.3.2'
    {{/threetenbp}}
=======
    compile 'com.google.code.gson:gson:2.8.1'
    {{^java8}}
    compile 'joda-time:joda-time:2.9.9'
    {{/java8}}
>>>>>>> 522d704f
    testCompile 'junit:junit:4.12'
}<|MERGE_RESOLUTION|>--- conflicted
+++ resolved
@@ -103,19 +103,12 @@
     compile 'io.swagger:swagger-annotations:1.5.15'
     compile 'com.squareup.okhttp:okhttp:2.7.5'
     compile 'com.squareup.okhttp:logging-interceptor:2.7.5'
-<<<<<<< HEAD
-    compile 'com.google.code.gson:gson:2.6.2'
+    compile 'com.google.code.gson:gson:2.8.1'
     {{#joda}}
-    compile 'joda-time:joda-time:2.9.3'
+    compile 'joda-time:joda-time:2.9.9'
     {{/joda}}
     {{#threetenbp}}
-    compile 'org.threeten:threetenbp:1.3.2'
+    compile 'org.threeten:threetenbp:1.3.5'
     {{/threetenbp}}
-=======
-    compile 'com.google.code.gson:gson:2.8.1'
-    {{^java8}}
-    compile 'joda-time:joda-time:2.9.9'
-    {{/java8}}
->>>>>>> 522d704f
     testCompile 'junit:junit:4.12'
 }