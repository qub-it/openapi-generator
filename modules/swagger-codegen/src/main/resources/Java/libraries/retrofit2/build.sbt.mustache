lazy val root = (project in file(".")).
  settings(
    organization := "{{groupId}}",
    name := "{{artifactId}}",
    version := "{{artifactVersion}}",
    scalaVersion := "2.11.4",
    scalacOptions ++= Seq("-feature"),
    javacOptions in compile ++= Seq("-Xlint:deprecation"),
    publishArtifact in (Compile, packageDoc) := false,
    resolvers += Resolver.mavenLocal,
    libraryDependencies ++= Seq(
      {{^usePlay24WS}}
      "com.squareup.retrofit2" % "retrofit" % "2.3.0" % "compile",
<<<<<<< HEAD
      "com.squareup.retrofit2" % "converter-scalars" % "2.2.0" % "compile",
      "com.squareup.retrofit2" % "converter-gson" % "2.2.0" % "compile",
=======
      "com.squareup.retrofit2" % "converter-scalars" % "2.3.0" % "compile",
      "com.squareup.retrofit2" % "converter-gson" % "2.3.0" % "compile",
>>>>>>> 522d704f
      {{/usePlay24WS}}
      {{#usePlay24WS}}
      "com.typesafe.play" % "play-java-ws_2.11" % "2.4.11" % "compile",
      "com.squareup.retrofit2" % "retrofit" % "2.1.0" % "compile",
      "com.squareup.retrofit2" % "converter-scalars" % "2.1.0" % "compile",
      "com.squareup.retrofit2" % "converter-gson" % "2.1.0" % "compile",
      "com.squareup.retrofit2" % "converter-jackson" % "2.1.0" % "compile",
      "com.fasterxml.jackson.core" % "jackson-core" % "2.8.9" % "compile",
      "com.fasterxml.jackson.core" % "jackson-annotations" % "2.8.9" % "compile",
      "com.fasterxml.jackson.core" % "jackson-databind" % "2.8.9" % "compile",
      {{/usePlay24WS}}
      {{#useRxJava}}
<<<<<<< HEAD
      "com.squareup.retrofit2" % "adapter-rxjava" % "{{^usePlay24WS}}2.3.0{{/usePlay24WS}}{{#usePlay24WS}}2.1.0{{/usePlay24WS}}" % "compile",
=======
      "com.squareup.retrofit2" % "adapter-rxjava" % "{{^usePlay24WS}}2.2.0{{/usePlay24WS}}{{#usePlay24WS}}2.1.0{{/usePlay24WS}}" % "compile",
>>>>>>> 522d704f
      "io.reactivex" % "rxjava" % "1.3.0" % "compile",
      {{/useRxJava}}
      {{#useRxJava2}}
      "com.jakewharton.retrofit" % "retrofit2-rxjava2-adapter" % "1.0.0" % "compile",
<<<<<<< HEAD
      "io.reactivex.rxjava2" % "rxjava" % "2.1.0" % "compile",
=======
      "io.reactivex.rxjava2" % "rxjava" % "2.1.1" % "compile",
>>>>>>> 522d704f
      {{/useRxJava2}}
      "io.swagger" % "swagger-annotations" % "1.5.15" % "compile",
      "org.apache.oltu.oauth2" % "org.apache.oltu.oauth2.client" % "1.0.1" % "compile",
<<<<<<< HEAD
      {{#joda}}
      "joda-time" % "joda-time" % "2.9.9" % "compile",
      {{/joda}}
      {{#threetenbp}}
      "org.threeten" % "threetenbp" % "1.3.5" % "compile",
      {{/threetenbp}}
=======
      {{^java8}}
      "joda-time" % "joda-time" % "2.9.9" % "compile",
      {{/java8}}
>>>>>>> 522d704f
      "junit" % "junit" % "4.12" % "test",
      "com.novocode" % "junit-interface" % "0.11" % "test"
    )
  )<|MERGE_RESOLUTION|>--- conflicted
+++ resolved
@@ -11,13 +11,8 @@
     libraryDependencies ++= Seq(
       {{^usePlay24WS}}
       "com.squareup.retrofit2" % "retrofit" % "2.3.0" % "compile",
-<<<<<<< HEAD
-      "com.squareup.retrofit2" % "converter-scalars" % "2.2.0" % "compile",
-      "com.squareup.retrofit2" % "converter-gson" % "2.2.0" % "compile",
-=======
       "com.squareup.retrofit2" % "converter-scalars" % "2.3.0" % "compile",
       "com.squareup.retrofit2" % "converter-gson" % "2.3.0" % "compile",
->>>>>>> 522d704f
       {{/usePlay24WS}}
       {{#usePlay24WS}}
       "com.typesafe.play" % "play-java-ws_2.11" % "2.4.11" % "compile",
@@ -30,35 +25,21 @@
       "com.fasterxml.jackson.core" % "jackson-databind" % "2.8.9" % "compile",
       {{/usePlay24WS}}
       {{#useRxJava}}
-<<<<<<< HEAD
       "com.squareup.retrofit2" % "adapter-rxjava" % "{{^usePlay24WS}}2.3.0{{/usePlay24WS}}{{#usePlay24WS}}2.1.0{{/usePlay24WS}}" % "compile",
-=======
-      "com.squareup.retrofit2" % "adapter-rxjava" % "{{^usePlay24WS}}2.2.0{{/usePlay24WS}}{{#usePlay24WS}}2.1.0{{/usePlay24WS}}" % "compile",
->>>>>>> 522d704f
       "io.reactivex" % "rxjava" % "1.3.0" % "compile",
       {{/useRxJava}}
       {{#useRxJava2}}
       "com.jakewharton.retrofit" % "retrofit2-rxjava2-adapter" % "1.0.0" % "compile",
-<<<<<<< HEAD
-      "io.reactivex.rxjava2" % "rxjava" % "2.1.0" % "compile",
-=======
       "io.reactivex.rxjava2" % "rxjava" % "2.1.1" % "compile",
->>>>>>> 522d704f
       {{/useRxJava2}}
       "io.swagger" % "swagger-annotations" % "1.5.15" % "compile",
       "org.apache.oltu.oauth2" % "org.apache.oltu.oauth2.client" % "1.0.1" % "compile",
-<<<<<<< HEAD
       {{#joda}}
       "joda-time" % "joda-time" % "2.9.9" % "compile",
       {{/joda}}
       {{#threetenbp}}
       "org.threeten" % "threetenbp" % "1.3.5" % "compile",
       {{/threetenbp}}
-=======
-      {{^java8}}
-      "joda-time" % "joda-time" % "2.9.9" % "compile",
-      {{/java8}}
->>>>>>> 522d704f
       "junit" % "junit" % "4.12" % "test",
       "com.novocode" % "junit-interface" % "0.11" % "test"
     )
