package {{package}};

{{#imports}}import {{import}};
{{/imports}}

import io.swagger.annotations.*;
{{#jdk8}}
import org.springframework.http.HttpStatus;
{{/jdk8}}
import org.springframework.http.ResponseEntity;
import org.springframework.web.bind.annotation.PathVariable;
import org.springframework.web.bind.annotation.RequestBody;
import org.springframework.web.bind.annotation.RequestHeader;
import org.springframework.web.bind.annotation.RequestMapping;
import org.springframework.web.bind.annotation.RequestMethod;
import org.springframework.web.bind.annotation.RequestParam;
import org.springframework.web.bind.annotation.RequestPart;
import org.springframework.web.multipart.MultipartFile;
{{^useSpringCloudClient}}
import java.io.IOException;
{{/useSpringCloudClient}}

import java.util.List;
{{#async}}
import java.util.concurrent.{{^jdk8}}Callable{{/jdk8}}{{#jdk8}}CompletableFuture{{/jdk8}};
{{/async}}
{{#useBeanValidation}}
import javax.validation.constraints.*;
import javax.validation.Valid;
{{/useBeanValidation}}
{{>generatedAnnotation}}
@Api(value = "{{{baseName}}}", description = "the {{{baseName}}} API")
{{#operations}}
public interface {{classname}} {
{{#operation}}

    @ApiOperation(value = "{{{summary}}}", notes = "{{{notes}}}", response = {{{returnType}}}.class{{#returnContainer}}, responseContainer = "{{{returnContainer}}}"{{/returnContainer}}{{#hasAuthMethods}}, authorizations = {
        {{#authMethods}}@Authorization(value = "{{name}}"{{#isOAuth}}, scopes = {
            {{#scopes}}@AuthorizationScope(scope = "{{scope}}", description = "{{description}}"){{#hasMore}},
            {{/hasMore}}{{/scopes}}
            }{{/isOAuth}}){{#hasMore}},
        {{/hasMore}}{{/authMethods}}
    }{{/hasAuthMethods}}, tags={ {{#vendorExtensions.x-tags}}"{{tag}}",{{/vendorExtensions.x-tags}} })
    @ApiResponses(value = { {{#responses}}
<<<<<<< HEAD
        @ApiResponse(code = {{{code}}}, message = "{{{message}}}", response = {{{returnType}}}.class){{#hasMore}},{{/hasMore}}{{/responses}} })
    {{#implicitHeaders}}
    @ApiImplicitParams({
=======
        @ApiResponse(code = {{{code}}}, message = "{{{message}}}", response = {{{dataType}}}.class{{#containerType}}, responseContainer = "{{{containerType}}}"{{/containerType}}){{#hasMore}},{{/hasMore}}{{/responses}} })
    {{#implicitHeaders}}@ApiImplicitParams({
>>>>>>> 77555bfa
    {{#headerParams}}{{>implicitHeader}}{{/headerParams}}
    })
    {{/implicitHeaders}}
    @RequestMapping(value = "{{{path}}}",{{#singleContentTypes}}
        produces = "{{{vendorExtensions.x-accepts}}}",
        consumes = "{{{vendorExtensions.x-contentType}}}",{{/singleContentTypes}}{{^singleContentTypes}}{{#hasProduces}}
        produces = { {{#produces}}"{{{mediaType}}}"{{#hasMore}}, {{/hasMore}}{{/produces}} }, {{/hasProduces}}{{#hasConsumes}}
        consumes = { {{#consumes}}"{{{mediaType}}}"{{#hasMore}}, {{/hasMore}}{{/consumes}} },{{/hasConsumes}}{{/singleContentTypes}}
        method = RequestMethod.{{httpMethod}})
{{#useSpringCloudClient}}
    {{#jdk8}}default {{/jdk8}}{{#responseWrapper}}{{.}}<{{/responseWrapper}}ResponseEntity<{{>returnTypes}}>{{#responseWrapper}}>{{/responseWrapper}} {{operationId}}({{#allParams}}{{>queryParams}}{{>pathParams}}{{>headerParams}}{{>bodyParams}}{{>formParams}}{{#hasMore}},{{/hasMore}}{{/allParams}}){{^jdk8}};{{/jdk8}}{{#jdk8}} {
        // do some magic!
        return {{#async}}CompletableFuture.completedFuture({{/async}}new ResponseEntity<{{>returnTypes}}>(HttpStatus.OK){{#async}}){{/async}};
    }{{/jdk8}}

{{/useSpringCloudClient}}
{{^useSpringCloudClient}}
    {{#jdk8}}default {{/jdk8}}{{#responseWrapper}}{{.}}<{{/responseWrapper}}ResponseEntity<{{>returnTypes}}>{{#responseWrapper}}>{{/responseWrapper}} {{operationId}}({{#allParams}}{{>queryParams}}{{>pathParams}}{{>headerParams}}{{>bodyParams}}{{>formParams}},{{/allParams}} @RequestHeader(value = "Accept", required = false) String accept){{#examples}}{{#-first}} throws IOException{{/-first}}{{/examples}}{{^jdk8}};{{/jdk8}}{{#jdk8}} {
        // do some magic!
        return {{#async}}CompletableFuture.completedFuture({{/async}}new ResponseEntity<{{>returnTypes}}>(HttpStatus.OK){{#async}}){{/async}};
    }{{/jdk8}}

{{/useSpringCloudClient}}
{{/operation}}
}
{{/operations}}<|MERGE_RESOLUTION|>--- conflicted
+++ resolved
@@ -42,14 +42,9 @@
         {{/hasMore}}{{/authMethods}}
     }{{/hasAuthMethods}}, tags={ {{#vendorExtensions.x-tags}}"{{tag}}",{{/vendorExtensions.x-tags}} })
     @ApiResponses(value = { {{#responses}}
-<<<<<<< HEAD
-        @ApiResponse(code = {{{code}}}, message = "{{{message}}}", response = {{{returnType}}}.class){{#hasMore}},{{/hasMore}}{{/responses}} })
+        @ApiResponse(code = {{{code}}}, message = "{{{message}}}", response = {{{dataType}}}.class{{#containerType}}, responseContainer = "{{{containerType}}}"{{/containerType}}){{#hasMore}},{{/hasMore}}{{/responses}} })
     {{#implicitHeaders}}
     @ApiImplicitParams({
-=======
-        @ApiResponse(code = {{{code}}}, message = "{{{message}}}", response = {{{dataType}}}.class{{#containerType}}, responseContainer = "{{{containerType}}}"{{/containerType}}){{#hasMore}},{{/hasMore}}{{/responses}} })
-    {{#implicitHeaders}}@ApiImplicitParams({
->>>>>>> 77555bfa
     {{#headerParams}}{{>implicitHeader}}{{/headerParams}}
     })
     {{/implicitHeaders}}
