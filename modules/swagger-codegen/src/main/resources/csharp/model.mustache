--- conflicted
+++ resolved
@@ -17,8 +17,7 @@
     /// {{description}}
     /// </summary>
     [DataContract]
-<<<<<<< HEAD
-    public class {{classname}} : IEquatable<{{classname}}>{{#parent}}, {{{parent}}}{{/parent}}
+    public partial class {{classname}} : {{#parent}}{{{parent}}}, {{/parent}} IEquatable<{{classname}}>
     { {{#vars}}{{#isEnum}}
     
         [JsonConverter(typeof(StringEnumConverter))]
@@ -32,21 +31,14 @@
         [DataMember(Name="{{baseName}}", EmitDefaultValue=true)]
         public {{{datatypeWithEnum}}} {{name}} { get; set; }
     {{/isEnum}}{{/vars}}
-=======
-    public partial class {{classname}} : {{#parent}}{{{parent}}}, {{/parent}} IEquatable<{{classname}}>
-    {
->>>>>>> 724753f8
         /// <summary>
+        /// Initializes a new instance of the <see cref="{{classname}}" /> class.
         /// Initializes a new instance of the <see cref="{{classname}}" />class.
         /// </summary>
 {{#vars}}{{^isReadOnly}}        /// <param name="{{name}}">{{#description}}{{description}}{{/description}}{{^description}}{{name}}{{/description}}{{#required}} (required){{/required}}{{#defaultValue}} (default to {{defaultValue}}){{/defaultValue}}.</param>
 {{/isReadOnly}}{{/vars}}
         public {{classname}}({{#vars}}{{^isReadOnly}}{{{datatype}}} {{name}} = null{{#hasMore}}, {{/hasMore}}{{/isReadOnly}}{{/vars}})
         {
-<<<<<<< HEAD
-           {{#vars}}{{#defaultValue}}this.{{name}} = {{{defaultValue}}};
-           {{/defaultValue}}{{/vars}}
-=======
             {{#vars}}{{^isReadOnly}}{{#required}}// to ensure "{{name}}" is required (not null)
             if ({{name}} == null)
             {
@@ -67,7 +59,6 @@
             }
             {{/defaultValue}}{{^defaultValue}}this.{{name}} = {{name}};
             {{/defaultValue}}{{/required}}{{/isReadOnly}}{{/vars}}
->>>>>>> 724753f8
         }
         
     {{#vars}}{{^isEnum}}
@@ -75,17 +66,9 @@
         /// {{^description}}Gets or Sets {{{name}}}{{/description}}{{#description}}{{{description}}}{{/description}}
         /// </summary>{{#description}}
         /// <value>{{{description}}}</value>{{/description}}
-<<<<<<< HEAD
         [DataMember(Name="{{baseName}}", EmitDefaultValue=true)]
-        public {{{datatype}}} {{name}} { get; set; }
+        public {{{datatype}}} {{name}} { get; {{#isReadOnly}}private {{/isReadOnly}}set; }
     {{/isEnum}}{{/vars}}
-=======
-        [DataMember(Name="{{baseName}}", EmitDefaultValue=false)]
-        public {{{datatype}}} {{name}} { get; {{#isReadOnly}}private {{/isReadOnly}}set; }
-  
-        {{/vars}}
-  
->>>>>>> 724753f8
         /// <summary>
         /// Returns the string presentation of the object
         /// </summary>
