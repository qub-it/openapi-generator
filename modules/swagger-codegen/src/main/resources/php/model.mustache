--- conflicted
+++ resolved
@@ -110,27 +110,6 @@
     {{/enumVars}}{{/allowableValues}}{{/isEnum}}{{/vars}}
 
     {{#vars}}{{#isEnum}}
-<<<<<<< HEAD
-    /**
-     * Gets allowable values of the enum
-     * @return string[]
-     */
-    public function {{getter}}AllowableValues() {
-        return [
-            {{#allowableValues}}{{#enumVars}}self::{{datatypeWithEnum}}_{{{name}}},{{^-last}}
-            {{/-last}}{{/enumVars}}{{/allowableValues}}
-        ];
-    }
-    {{/isEnum}}{{/vars}}
-
-    {{#vars}}
-    /**
-     * ${{name}} {{#description}}{{{description}}}{{/description}}
-     * @var {{datatype}}
-     */
-    protected ${{name}}{{#defaultValue}} = {{{defaultValue}}}{{/defaultValue}};
-    {{/vars}}
-=======
     /**
      * Gets allowable values of the enum
      * @return string[]
@@ -154,7 +133,6 @@
          */
         '{{{name}}}' => {{#defaultValue}}{{{defaultValue}}}{{/defaultValue}}{{^defaultValue}}null{{/defaultValue}},
     {{/vars}});
->>>>>>> 1dd8faf8
 
     /**
      * Constructor
