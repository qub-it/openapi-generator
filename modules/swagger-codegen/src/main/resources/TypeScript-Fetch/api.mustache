--- conflicted
+++ resolved
@@ -29,12 +29,7 @@
         this.fetch = fetch;
         this.configuration = configuration;
     }
-<<<<<<< HEAD
-
-}
-=======
-};
->>>>>>> 42a04916
+};
 
 {{#models}}
 {{#model}}
@@ -79,11 +74,7 @@
      * {{notes}}{{/notes}}{{#allParams}}
      * @param {{paramName}} {{description}}{{/allParams}}
      */
-<<<<<<< HEAD
     {{nickname}}({{#hasParams}}params: { {{#allParams}} {{paramName}}{{^required}}?{{/required}}: {{{dataType}}};{{/allParams}} }{{/hasParams}}{{#hasAuthMethods}}{{#hasParams}}, {{/hasParams}}configuration: Configuration{{/hasAuthMethods}}): FetchArgs {
-=======
-    {{nickname}}({{#hasParams}}params: { {{#allParams}} "{{paramName}}"{{^required}}?{{/required}}: {{{dataType}}};{{/allParams}} }, {{/hasParams}}options?: any): FetchArgs {
->>>>>>> 42a04916
 {{#allParams}}
 {{#required}}
         // verify required parameter "{{paramName}}" is set
@@ -184,13 +175,8 @@
      * {{notes}}{{/notes}}{{#allParams}}
      * @param {{paramName}} {{description}}{{/allParams}}
      */
-<<<<<<< HEAD
     {{nickname}}({{#hasParams}}params: { {{#allParams}}{{paramName}}{{^required}}?{{/required}}: {{{dataType}}}; {{/allParams}} }{{/hasParams}}{{#hasAuthMethods}}{{#hasParams}}, {{/hasParams}}configuration: Configuration{{/hasAuthMethods}}): (fetch: FetchAPI, basePath?: string) => Promise<{{#returnType}}{{{returnType}}}{{/returnType}}{{^returnType}}any{{/returnType}}> {
         const fetchArgs = {{classname}}FetchParamCreator.{{nickname}}({{#hasParams}}params{{/hasParams}}{{#hasAuthMethods}}{{#hasParams}}, {{/hasParams}}configuration{{/hasAuthMethods}});
-=======
-    {{nickname}}({{#hasParams}}params: { {{#allParams}}"{{paramName}}"{{^required}}?{{/required}}: {{{dataType}}}; {{/allParams}} }, {{/hasParams}}options?: any): (fetch: FetchAPI, basePath?: string) => Promise<{{#returnType}}{{{returnType}}}{{/returnType}}{{^returnType}}any{{/returnType}}> {
-        const fetchArgs = {{classname}}FetchParamCreator.{{nickname}}({{#hasParams}}params, {{/hasParams}}options);
->>>>>>> 42a04916
         return (fetch: FetchAPI = isomorphicFetch, basePath: string = BASE_PATH) => {
             return fetch(basePath + fetchArgs.url, fetchArgs.options).then((response) => {
                 if (response.status >= 200 && response.status < 300) {
@@ -215,13 +201,8 @@
      * {{notes}}{{/notes}}{{#allParams}}
      * @param {{paramName}} {{description}}{{/allParams}}
      */
-<<<<<<< HEAD
     {{nickname}}({{#hasParams}}params: { {{#allParams}} {{paramName}}{{^required}}?{{/required}}: {{{dataType}}};{{/allParams}} }{{/hasParams}}) {
         return {{classname}}Fp.{{nickname}}({{#hasParams}}params{{/hasParams}}{{#hasAuthMethods}}{{#hasParams}}, {{/hasParams}}this.configuration{{/hasAuthMethods}})(this.fetch, this.basePath);
-=======
-    {{nickname}}({{#hasParams}}params: { {{#allParams}} "{{paramName}}"{{^required}}?{{/required}}: {{{dataType}}};{{/allParams}} }, {{/hasParams}}options?: any) {
-        return {{classname}}Fp.{{nickname}}({{#hasParams}}params, {{/hasParams}}options)(this.fetch, this.basePath);
->>>>>>> 42a04916
     }
 {{/operation}}
 };
@@ -238,13 +219,8 @@
          * {{notes}}{{/notes}}{{#allParams}}
          * @param {{paramName}} {{description}}{{/allParams}}
          */
-<<<<<<< HEAD
         {{nickname}}({{#hasParams}}params: { {{#allParams}} {{paramName}}{{^required}}?{{/required}}: {{{dataType}}};{{/allParams}} }{{/hasParams}}{{#hasAuthMethods}}{{#hasParams}}, {{/hasParams}}configuration: Configuration{{/hasAuthMethods}}) {
             return {{classname}}Fp.{{nickname}}({{#hasParams}}params{{/hasParams}}{{#hasAuthMethods}}{{#hasParams}}, {{/hasParams}}configuration{{/hasAuthMethods}})(fetch, basePath);
-=======
-        {{nickname}}({{#hasParams}}params: { {{#allParams}} "{{paramName}}"{{^required}}?{{/required}}: {{{dataType}}};{{/allParams}} }, {{/hasParams}}options?: any) {
-            return {{classname}}Fp.{{nickname}}({{#hasParams}}params, {{/hasParams}}options)(fetch, basePath);
->>>>>>> 42a04916
         },
 {{/operation}}
     };
